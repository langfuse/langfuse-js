{
  "name": "@langfuse/openai",
<<<<<<< HEAD
  "version": "4.1.0-alpha.2",
=======
  "version": "4.0.1",
>>>>>>> a9ebbb98
  "description": "Langfuse integration for OpenAI SDK",
  "type": "module",
  "sideEffects": false,
  "main": "./dist/index.cjs",
  "module": "./dist/index.mjs",
  "types": "./dist/index.d.ts",
  "exports": {
    ".": {
      "types": "./dist/index.d.ts",
      "import": "./dist/index.mjs",
      "require": "./dist/index.cjs"
    }
  },
  "scripts": {
    "build": "tsup",
    "test": "vitest run",
    "test:watch": "vitest",
    "format": "prettier --write \"src/**/*.ts\"",
    "format:check": "prettier --check \"src/**/*.ts\"",
    "clean": "rm -rf dist"
  },
  "author": "Langfuse",
  "license": "MIT",
  "files": [
    "dist"
  ],
  "dependencies": {
    "@langfuse/core": "workspace:^",
    "@langfuse/tracing": "workspace:^"
  },
  "devDependencies": {
    "openai": "^5.0.0"
  }
}<|MERGE_RESOLUTION|>--- conflicted
+++ resolved
@@ -1,10 +1,6 @@
 {
   "name": "@langfuse/openai",
-<<<<<<< HEAD
-  "version": "4.1.0-alpha.2",
-=======
   "version": "4.0.1",
->>>>>>> a9ebbb98
   "description": "Langfuse integration for OpenAI SDK",
   "type": "module",
   "sideEffects": false,
