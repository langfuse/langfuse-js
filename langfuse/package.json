{
  "name": "langfuse",
<<<<<<< HEAD
  "version": "3.4.1-alpha.2.0",
=======
  "version": "3.5.0",
>>>>>>> ca7bf605
  "engines": {
    "node": ">=18"
  },
  "author": {
    "name": "Langfuse",
    "email": "hi@langfuse.com",
    "url": "https://langfuse.com"
  },
  "license": "MIT",
  "main": "lib/index.cjs.js",
  "module": "lib/index.mjs",
  "types": "lib/index.d.ts",
  "exports": {
    "require": {
      "types": "./lib/index.d.ts",
      "default": "./lib/index.cjs.js"
    },
    "import": {
      "types": "./lib/index.d.mts",
      "default": "./lib/index.mjs"
    }
  },
  "scripts": {
    "test": "jest -c jest.config.js",
    "prepublishOnly": "cd .. && yarn build"
  },
  "files": [
    "lib",
    "Readme.md"
  ],
  "dependencies": {
<<<<<<< HEAD
    "langfuse-core": "^3.4.1-alpha.2.0"
=======
    "langfuse-core": "^3.5.0"
>>>>>>> ca7bf605
  },
  "gitHead": "c3e0ccf0b1ad08049e4ad5d4f7ea8b3b30857091",
  "devDependencies": {
    "typedoc": "^0.25.13"
  }
}<|MERGE_RESOLUTION|>--- conflicted
+++ resolved
@@ -1,10 +1,6 @@
 {
   "name": "langfuse",
-<<<<<<< HEAD
-  "version": "3.4.1-alpha.2.0",
-=======
   "version": "3.5.0",
->>>>>>> ca7bf605
   "engines": {
     "node": ">=18"
   },
@@ -36,11 +32,7 @@
     "Readme.md"
   ],
   "dependencies": {
-<<<<<<< HEAD
-    "langfuse-core": "^3.4.1-alpha.2.0"
-=======
     "langfuse-core": "^3.5.0"
->>>>>>> ca7bf605
   },
   "gitHead": "c3e0ccf0b1ad08049e4ad5d4f7ea8b3b30857091",
   "devDependencies": {
