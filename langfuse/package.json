--- conflicted
+++ resolved
@@ -35,11 +35,7 @@
     "langfuse-core": "^3.16.2"
   },
   "gitHead": "c3e0ccf0b1ad08049e4ad5d4f7ea8b3b30857091",
-<<<<<<< HEAD
-  "devDependencies": {}
-=======
   "devDependencies": {
     "typedoc": "^0.26.4"
   }
->>>>>>> b92c70c1
 }