--- conflicted
+++ resolved
@@ -3,12 +3,7 @@
  */
 
 // import { LangfuseWeb } from '../'
-<<<<<<< HEAD
-
-import { generateUUID } from "../../langfuse-core/src/utils";
-=======
 import { utils } from "langfuse-core";
->>>>>>> 1970082a
 import { LangfuseWeb } from "../index";
 
 describe("langfuseWeb", () => {
