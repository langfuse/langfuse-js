--- conflicted
+++ resolved
@@ -1,10 +1,6 @@
 {
   "name": "langfuse-langchain",
-<<<<<<< HEAD
-  "version": "1.0.23-alpha.17",
-=======
   "version": "1.0.23",
->>>>>>> 84506bdd
   "author": {
     "name": "Langfuse",
     "email": "hi@langfuse.com",
