--- conflicted
+++ resolved
@@ -1,13 +1,9 @@
 {
   "name": "langfuse-langchain",
-<<<<<<< HEAD
-  "version": "2.0.0-alpha.2",
+  "version": "1.3.0",
   "engines": {
     "node": ">=18"
   },
-=======
-  "version": "1.3.0",
->>>>>>> ab3b4e7e
   "author": {
     "name": "Langfuse",
     "email": "hi@langfuse.com",
