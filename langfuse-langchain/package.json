--- conflicted
+++ resolved
@@ -1,10 +1,6 @@
 {
   "name": "langfuse-langchain",
-<<<<<<< HEAD
-  "version": "3.4.1-alpha.2.0",
-=======
   "version": "3.5.0",
->>>>>>> ca7bf605
   "engines": {
     "node": ">=18"
   },
@@ -38,13 +34,8 @@
   ],
   "gitHead": "c3e0ccf0b1ad08049e4ad5d4f7ea8b3b30857091",
   "dependencies": {
-<<<<<<< HEAD
-    "langfuse": "^3.4.1-alpha.2.0",
-    "langfuse-core": "^3.4.1-alpha.2.0"
-=======
     "langfuse": "^3.5.0",
     "langfuse-core": "^3.5.0"
->>>>>>> ca7bf605
   },
   "peerDependencies": {
     "langchain": ">=0.0.157 <0.2.0"
