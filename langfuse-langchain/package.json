{
  "name": "langfuse-langchain",
<<<<<<< HEAD
  "version": "3.20.1-alpha.10",
=======
  "version": "3.21.0",
>>>>>>> 77113eba
  "engines": {
    "node": ">=18"
  },
  "author": {
    "name": "Langfuse",
    "email": "hi@langfuse.com",
    "url": "https://langfuse.com"
  },
  "license": "MIT",
  "main": "lib/index.cjs.js",
  "module": "lib/index.mjs",
  "types": "lib/index.d.ts",
  "exports": {
    "require": {
      "types": "./lib/index.d.ts",
      "default": "./lib/index.cjs.js"
    },
    "import": {
      "types": "./lib/index.d.mts",
      "default": "./lib/index.mjs"
    }
  },
  "scripts": {
    "test": "jest -c jest.config.js",
    "prepublishOnly": "cd .. && yarn build",
    "test:integration": "dotenv -- node --experimental-vm-modules ../node_modules/.bin/jest ./test/langfuse-integration.callback.spec.ts"
  },
  "files": [
    "lib",
    "Readme.md"
  ],
  "gitHead": "0e8b983b42e6e9460d5de7514ece80d3954e3dd4",
  "dependencies": {
<<<<<<< HEAD
    "langfuse": "^3.20.1-alpha.10",
    "langfuse-core": "^3.20.1-alpha.10"
=======
    "langfuse": "^3.21.0",
    "langfuse-core": "^3.21.0"
>>>>>>> 77113eba
  },
  "peerDependencies": {
    "langchain": ">=0.0.157 <0.3.0"
  },
  "devDependencies": {
    "cheerio": "^1.0.0-rc.12",
    "typedoc": "^0.26.5"
  }
}<|MERGE_RESOLUTION|>--- conflicted
+++ resolved
@@ -1,10 +1,6 @@
 {
   "name": "langfuse-langchain",
-<<<<<<< HEAD
-  "version": "3.20.1-alpha.10",
-=======
   "version": "3.21.0",
->>>>>>> 77113eba
   "engines": {
     "node": ">=18"
   },
@@ -38,13 +34,8 @@
   ],
   "gitHead": "0e8b983b42e6e9460d5de7514ece80d3954e3dd4",
   "dependencies": {
-<<<<<<< HEAD
-    "langfuse": "^3.20.1-alpha.10",
-    "langfuse-core": "^3.20.1-alpha.10"
-=======
     "langfuse": "^3.21.0",
     "langfuse-core": "^3.21.0"
->>>>>>> 77113eba
   },
   "peerDependencies": {
     "langchain": ">=0.0.157 <0.3.0"
