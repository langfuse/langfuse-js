import { BaseCallbackHandler } from "langchain/callbacks";
import type { Serialized } from "langchain/load/serializable";
import {
  AIMessage,
  type AgentAction,
  type AgentFinish,
  type BaseMessage,
  type ChainValues,
  type LLMResult,
} from "langchain/schema";
import { type Document } from "langchain/document";

import { Langfuse, type LangfuseOptions } from "langfuse";
import type { LangfuseTraceClient, LangfuseSpanClient } from "langfuse-core";

type RootParams = {
  root: LangfuseTraceClient | LangfuseSpanClient;
};

type KeyParams = {
  publicKey: string;
  secretKey: string;
} & LangfuseOptions;

type ConstructorParams = (RootParams | KeyParams) & {
  userId?: string; // added to all traces
  version?: string; // added to all traces and observations
  sessionId?: string; // added to all traces
};

export class CallbackHandler extends BaseCallbackHandler {
  name = "CallbackHandler";
  langfuse: Langfuse;
  traceId?: string;
  observationId?: string;
  rootObservationId?: string;
  topLevelObservationId?: string;
  userId?: string;
  version?: string;
  sessionId?: string;
  rootProvided: boolean = false;

  constructor(params: ConstructorParams) {
    super();
    if ("root" in params) {
      this.langfuse = params.root.client as Langfuse;
      this.rootObservationId = params.root.observationId ?? undefined;
      this.traceId = params.root.traceId;
      this.rootProvided = true;
    } else {
      this.langfuse = new Langfuse({ ...params, persistence: "memory" });
      this.sessionId = params.sessionId;
    }
    this.userId = params.userId;
    this.version = params.version;
  }

  async flushAsync(): Promise<any> {
    return this.langfuse.flushAsync();
  }

  async shutdownAsync(): Promise<any> {
    return this.langfuse.shutdownAsync();
  }

  debug(enabled: boolean = true): void {
    this.langfuse.debug(enabled);
  }

  async handleNewToken(token: string, runId: string): Promise<void> {
    console.log("New token:", token, "with ID:", runId);
  }

  getTraceId(): string | undefined {
    return this.traceId;
  }

  getTraceUrl(): string | undefined {
    return this.traceId ? `${this.langfuse.baseUrl}/trace/${this.traceId}` : undefined;
  }

  getLangchainRunId(): string | undefined {
    return this.topLevelObservationId;
  }

  async handleRetrieverError(err: any, runId: string, parentRunId?: string | undefined): Promise<void> {
    try {
      console.log("Retriever error:", err, runId);
      this.langfuse._updateSpan({
        id: runId,
        traceId: this.traceId,
        level: "ERROR",
        statusMessage: err.toString(),
        endTime: new Date(),
        version: this.version,
      });
      this.updateTrace(runId, parentRunId, err.toString());
    } catch (e) {
      console.log("Error:", e);
    }
  }

  async handleChainStart(
    chain: Serialized,
    inputs: ChainValues,
    runId: string,
    parentRunId?: string | undefined,
    tags?: string[] | undefined,
    metadata?: Record<string, unknown> | undefined
  ): Promise<void> {
    try {
      console.log("Chain start with Id:", runId);
<<<<<<< HEAD
      this.generateTrace(chain, runId, parentRunId, tags, metadata);

=======
      this.generateTrace(chain, runId, parentRunId, tags, metadata, inputs);
>>>>>>> c3d0e6f8
      this.langfuse.span({
        id: runId,
        traceId: this.traceId,
        parentObservationId: parentRunId ?? this.rootObservationId,
        name: chain.id.at(-1)?.toString(),
        metadata: this.joinTagsAndMetaData(tags, metadata),
        input: inputs,
        version: this.version,
      });
    } catch (e) {
      console.log("Error:", e);
    }
  }

  async handleAgentAction(action: AgentAction, runId?: string, parentRunId?: string): Promise<void> {
    try {
      console.log("Agent action:", runId);

      this.langfuse.span({
        id: runId,
        parentObservationId: parentRunId,
        traceId: this.traceId,
        endTime: new Date(),
        input: action,
        version: this.version,
      });
    } catch (e) {
      console.log("Error:", e);
    }
  }

  async handleAgentEnd?(action: AgentFinish, runId: string, parentRunId?: string): Promise<void> {
    try {
      console.log("Agent finish:", runId);
      this.langfuse._updateSpan({
        id: runId,
        traceId: this.traceId,
        endTime: new Date(),
        output: action,
        version: this.version,
      });
      this.updateTrace(runId, parentRunId, action);
    } catch (e) {
      console.log("Error:", e);
    }
  }

  async handleChainError(err: any, runId: string, parentRunId?: string | undefined): Promise<void> {
    try {
      console.log("Chain error:", err, runId);
      this.langfuse._updateSpan({
        id: runId,
        traceId: this.traceId,
        level: "ERROR",
        statusMessage: err.toString(),
        endTime: new Date(),
        version: this.version,
      });
      this.updateTrace(runId, parentRunId, err.toString());
    } catch (e) {
      console.log("Error:", e);
    }
  }

  generateTrace(
    serialized: Serialized,
    runId: string,
    parentRunId: string | undefined,
    tags?: string[] | undefined,
    metadata?: Record<string, unknown> | undefined,
    input?: string | BaseMessage[][] | ChainValues
  ): void {
    if (this.traceId && !parentRunId && !this.rootProvided) {
      this.traceId = undefined;
      this.topLevelObservationId = undefined;
    }

    if (!this.traceId) {
      this.langfuse.trace({
        id: runId,
        name: serialized.id.at(-1)?.toString(),
        metadata: this.joinTagsAndMetaData(tags, metadata),
        userId: this.userId,
        version: this.version,
        sessionId: this.sessionId,
        input: input,
      });
      this.traceId = runId;
    }
    this.topLevelObservationId = parentRunId ? this.topLevelObservationId : runId;
  }

  async handleGenerationStart(
    llm: Serialized,
    messages: BaseMessage[][] | string[],
    runId: string,
    parentRunId?: string | undefined,
    extraParams?: Record<string, unknown> | undefined,
    tags?: string[] | undefined,
    metadata?: Record<string, unknown> | undefined
  ): Promise<void> {
    console.log("Generation start:", runId);
    this.generateTrace(llm, runId, parentRunId, tags, metadata, messages);

    const modelParameters: Record<string, any> = {};
    const invocationParams = extraParams?.["invocation_params"];

    for (const [key, value] of Object.entries({
      temperature: (invocationParams as any)?.temperature,
      max_tokens: (invocationParams as any)?.max_tokens,
      top_p: (invocationParams as any)?.top_p,
      frequency_penalty: (invocationParams as any)?.frequency_penalty,
      presence_penalty: (invocationParams as any)?.presence_penalty,
      request_timeout: (invocationParams as any)?.request_timeout,
    })) {
      if (value !== undefined && value !== null) {
        modelParameters[key] = value;
      }
    }

    interface InvocationParams {
      _type?: string;
      model?: string;
      model_name?: string;
      repo_id?: string;
    }

    let extractedModelName: string | undefined;
    if (extraParams) {
      const params = extraParams.invocation_params as InvocationParams;
      extractedModelName = params.model;
    }

    this.langfuse.generation({
      id: runId,
      traceId: this.traceId,
      name: llm.id.at(-1)?.toString(),
      metadata: this.joinTagsAndMetaData(tags, metadata),
      parentObservationId: parentRunId ?? this.rootObservationId,
      input: messages,
      model: extractedModelName,
      modelParameters: modelParameters,
      version: this.version,
    });
  }

  async handleChatModelStart(
    llm: Serialized,
    messages: BaseMessage[][],
    runId: string,
    parentRunId?: string | undefined,
    extraParams?: Record<string, unknown> | undefined,
    tags?: string[] | undefined,
    metadata?: Record<string, unknown> | undefined
  ): Promise<void> {
    try {
      console.log("ChatModel start:", runId);
      this.handleGenerationStart(llm, messages, runId, parentRunId, extraParams, tags, metadata);
    } catch (e) {
      console.log("Error:", e);
    }
  }

  async handleChainEnd(outputs: ChainValues, runId: string, parentRunId?: string | undefined): Promise<void> {
    try {
      console.log("Chain end:", runId, parentRunId);
      this.langfuse._updateSpan({
        id: runId,
        traceId: this.traceId,
        output: outputs,
        endTime: new Date(),
        version: this.version,
      });
      this.updateTrace(runId, parentRunId, outputs);
    } catch (e) {
      console.log("Error:", e);
    }
  }

  async handleLLMStart(
    llm: Serialized,
    prompts: string[],
    runId: string,
    parentRunId?: string | undefined,
    extraParams?: Record<string, unknown> | undefined,
    tags?: string[] | undefined,
    metadata?: Record<string, unknown> | undefined
  ): Promise<void> {
    try {
      console.log("LLM start:", runId);
      this.handleGenerationStart(llm, prompts, runId, parentRunId, extraParams, tags, metadata);
    } catch (e) {
      console.log("Error:", e);
    }
  }

  async handleToolStart(
    tool: Serialized,
    input: string,
    runId: string,
    parentRunId?: string | undefined,
    tags?: string[] | undefined,
    metadata?: Record<string, unknown> | undefined
  ): Promise<void> {
    try {
      console.log("Tool start:", runId);

      this.langfuse.span({
        id: runId,
        parentObservationId: parentRunId,
        traceId: this.traceId,
        name: tool.id.at(-1)?.toString(),
        input: input,
        metadata: this.joinTagsAndMetaData(tags, metadata),
        version: this.version,
      });
    } catch (e) {
      console.log("Error:", e);
    }
  }

  async handleRetrieverStart(
    retriever: Serialized,
    query: string,
    runId: string,
    parentRunId?: string | undefined,
    tags?: string[] | undefined,
    metadata?: Record<string, unknown> | undefined
  ): Promise<void> {
    try {
      console.log("Retriever start:", runId);

      this.langfuse.span({
        id: runId,
        parentObservationId: parentRunId,
        traceId: this.traceId,
        name: retriever.id.at(-1)?.toString(),
        input: query,
        metadata: this.joinTagsAndMetaData(tags, metadata),
        version: this.version,
      });
    } catch (e) {
      console.log("Error:", e);
    }
  }

  async handleRetrieverEnd(
    documents: Document<Record<string, any>>[],
    runId: string,
    parentRunId?: string | undefined
  ): Promise<void> {
    try {
      console.log("Retriever end:", runId);
      this.langfuse._updateSpan({
        id: runId,
        traceId: this.traceId,
        output: documents,
        endTime: new Date(),
        version: this.version,
      });
      this.updateTrace(runId, parentRunId, documents);
    } catch (e) {
      console.log("Error:", e);
    }
  }

  async handleToolEnd(output: string, runId: string, parentRunId?: string | undefined): Promise<void> {
    try {
      console.log("Tool end:", runId);
      this.langfuse._updateSpan({
        id: runId,
        traceId: this.traceId,
        output: output,
        endTime: new Date(),
        version: this.version,
      });
      this.updateTrace(runId, parentRunId, output);
    } catch (e) {
      console.log("Error:", e);
    }
  }

  async handleToolError(err: any, runId: string, parentRunId?: string | undefined): Promise<void> {
    try {
      console.log("Tool error:", err, runId);
      this.langfuse._updateSpan({
        id: runId,
        traceId: this.traceId,
        level: "ERROR",
        statusMessage: err.toString(),
        endTime: new Date(),
        version: this.version,
      });
      this.updateTrace(runId, parentRunId, err.toString());
    } catch (e) {
      console.log("Error:", e);
    }
  }

  async handleLLMEnd(output: LLMResult, runId: string, parentRunId?: string | undefined): Promise<void> {
    try {
      console.log("LLM end:", runId, parentRunId);
      const lastResponse =
        output.generations[output.generations.length - 1][output.generations[output.generations.length - 1].length - 1];

      const llmUsage = output.llmOutput?.["tokenUsage"];

      this.langfuse._updateGeneration({
        id: runId,
        traceId: this.traceId,
        output:
          !lastResponse.text &&
          "message" in lastResponse &&
          lastResponse["message"] instanceof AIMessage &&
          lastResponse["message"].additional_kwargs
            ? lastResponse["message"].additional_kwargs
            : lastResponse.text,
        endTime: new Date(),
        usage: llmUsage,
        version: this.version,
      });
      this.updateTrace(runId, parentRunId, output);
    } catch (e) {
      console.log("Error:", e);
    }
  }

  async handleLLMError(err: any, runId: string, parentRunId?: string | undefined): Promise<void> {
    try {
      console.log("LLM error:", err, runId);
      this.langfuse._updateGeneration({
        id: runId,
        traceId: this.traceId,
        level: "ERROR",
        statusMessage: err.toString(),
        endTime: new Date(),
        version: this.version,
      });
      this.updateTrace(runId, parentRunId, err.toString());
    } catch (e) {
      console.log("Error:", e);
    }
  }

  updateTrace(runId: string, parentRunId: string | undefined, output: any): void {
    if (!parentRunId && this.traceId && this.traceId === runId) {
      this.langfuse.trace({ id: this.traceId, output: output });
    }
  }

  joinTagsAndMetaData(
    tags?: string[] | undefined,
    metadata?: Record<string, unknown> | undefined
  ): Record<string, unknown> {
    if (tags) {
      const finalDict = { tags: tags };
      if (metadata) {
        return { ...finalDict, ...metadata };
      }
    }
    return metadata ?? {};
  }
}<|MERGE_RESOLUTION|>--- conflicted
+++ resolved
@@ -110,12 +110,7 @@
   ): Promise<void> {
     try {
       console.log("Chain start with Id:", runId);
-<<<<<<< HEAD
-      this.generateTrace(chain, runId, parentRunId, tags, metadata);
-
-=======
       this.generateTrace(chain, runId, parentRunId, tags, metadata, inputs);
->>>>>>> c3d0e6f8
       this.langfuse.span({
         id: runId,
         traceId: this.traceId,
