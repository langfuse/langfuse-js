--- conflicted
+++ resolved
@@ -101,12 +101,8 @@
     trace?: Promise<{ id: string | null }>,
     parent?: Promise<{ id: string | null } | undefined>
   ): NestedGenerationClient => {
-<<<<<<< HEAD
     const id = body.id ?? uuid();
-=======
-    const id = body.id ?? uuidv4();
     const startTime = body.startTime?.toISOString() ?? new Date().toISOString();
->>>>>>> a54c3645
 
     const promise = new Promise<GenerationData>(async (resolve, reject) => {
       const traceId = trace ? (await trace)?.id : body.traceId;
@@ -147,12 +143,8 @@
     trace?: Promise<{ id: string | null }>,
     parent?: Promise<{ id: string | null } | undefined>
   ): NestedSpanClient => {
-<<<<<<< HEAD
     const id = body.id ?? uuid();
-=======
-    const id = body.id ?? uuidv4();
     const startTime = body.startTime?.toISOString() ?? new Date().toISOString();
->>>>>>> a54c3645
 
     const promise = new Promise<SpanData>(async (resolve, reject) => {
       const traceId = trace ? (await trace)?.id : body.traceId;
@@ -192,12 +184,8 @@
     trace?: Promise<{ id: string | null }>,
     parent?: Promise<{ id: string | null } | undefined>
   ): NestedEventClient => {
-<<<<<<< HEAD
     const id = body.id ?? uuid();
-=======
-    const id = body.id ?? uuidv4();
     const startTime = body.startTime?.toISOString() ?? new Date().toISOString();
->>>>>>> a54c3645
 
     const promise = new Promise<EventData>(async (resolve, reject) => {
       const traceId = trace ? (await trace)?.id : body.traceId;
