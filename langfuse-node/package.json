--- conflicted
+++ resolved
@@ -1,10 +1,6 @@
 {
   "name": "langfuse-node",
-<<<<<<< HEAD
-  "version": "1.1.1-alpha.0",
-=======
   "version": "1.2.0",
->>>>>>> 248f88c4
   "scripts": {
     "prepublishOnly": "cd .. && yarn build"
   },
