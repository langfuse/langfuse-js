--- conflicted
+++ resolved
@@ -1,10 +1,6 @@
 {
   "name": "langfuse-node",
-<<<<<<< HEAD
-  "version": "3.20.1-alpha.10",
-=======
   "version": "3.21.0",
->>>>>>> 77113eba
   "scripts": {
     "prepublishOnly": "cd .. && yarn build"
   },
@@ -32,11 +28,7 @@
   },
   "dependencies": {
     "axios": "^1.7.4",
-<<<<<<< HEAD
-    "langfuse-core": "^3.20.1-alpha.10"
-=======
     "langfuse-core": "^3.21.0"
->>>>>>> 77113eba
   },
   "devDependencies": {
     "@types/node": "^22.2.0",
