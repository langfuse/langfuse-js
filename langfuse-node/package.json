--- conflicted
+++ resolved
@@ -1,10 +1,6 @@
 {
   "name": "langfuse-node",
-<<<<<<< HEAD
-  "version": "2.0.0-alpha.2",
-=======
   "version": "1.3.0",
->>>>>>> ab3b4e7e
   "scripts": {
     "prepublishOnly": "cd .. && yarn build"
   },
