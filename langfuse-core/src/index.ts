--- conflicted
+++ resolved
@@ -39,7 +39,7 @@
 export * as utils from "./utils";
 import { SimpleEventEmitter } from "./eventemitter";
 import { getCommonReleaseEnvs } from "./release-env";
-<<<<<<< HEAD
+export { LangfuseMemoryStorage } from "./storage-memory";
 import {
   convertGenerationUpdate,
   convertSpanUpdate,
@@ -49,9 +49,6 @@
 } from "./converters";
 
 export type IngestionBody = SingleIngestionEvent["body"];
-=======
-export { LangfuseMemoryStorage } from "./storage-memory";
->>>>>>> 1970082a
 
 class LangfuseFetchHttpError extends Error {
   name = "LangfuseFetchHttpError";
