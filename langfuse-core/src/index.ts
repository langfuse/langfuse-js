import {
  type LangfuseFetchOptions,
  type LangfuseFetchResponse,
  type LangfuseQueueItem,
  type LangfuseCoreOptions,
  LangfusePersistedProperty,
  type CreateLangfuseTraceBody,
  type LangfuseObject,
  type CreateLangfuseEventBody,
  type CreateLangfuseSpanBody,
  type CreateLangfuseGenerationBody,
  type CreateLangfuseScoreBody,
  type UpdateLangfuseSpanBody,
  type UpdateLangfuseGenerationBody,
  type GetLangfuseDatasetParams,
  type GetLangfuseDatasetResponse,
  type CreateLangfuseDatasetRunItemBody,
  type CreateLangfuseDatasetRunItemResponse,
  type CreateLangfuseDatasetBody,
  type CreateLangfuseDatasetResponse,
  type CreateLangfuseDatasetItemBody,
  type CreateLangfuseDatasetItemResponse,
  type GetLangfuseDatasetRunResponse,
  type GetLangfuseDatasetRunParams,
  type DeferRuntime,
  type IngestionReturnType,
  type SingleIngestionEvent,
  type CreateLangfusePromptResponse,
  type CreateLangfusePromptBody,
  type GetLangfusePromptResponse,
  type PromptInput,
  type CreatePromptBody,
  type CreateChatPromptBody,
  type CreateTextPromptBody,
<<<<<<< HEAD
  type CreateLangfuseGeneration,
  type CreateLangfuseEvent,
  type CreateLangfuseGenerationWithoutParent,
  type CreateLangfuseSpan,
  type CreateLangfuseScore,
  type UpdateLangfuseGeneration,
  type UpdateLangfuseSpan,
  type EndLangfuseSpan,
  type EndLangfuseGeneration,
  type UpdateLangfuseTrace,
=======
  type GetLangfuseDatasetItemsQuery,
  type GetLangfuseDatasetItemsResponse,
  type GetLangfuseDatasetRunsQuery,
  type GetLangfuseDatasetRunsResponse,
  type GetLangfuseTracesQuery,
  type GetLangfuseTracesResponse,
  type GetLangfuseObservationsQuery,
  type GetLangfuseObservationsResponse,
  type GetLangfuseObservationResponse,
  type GetLangfuseTraceResponse,
  type ChatMessage,
  type GetLangfuseSessionsQuery,
  type GetLangfuseSessionsResponse,
>>>>>>> b92c70c1
} from "./types";
import {
  generateUUID,
  removeTrailingSlash,
  retriable,
  type RetriableOptions,
  safeSetTimeout,
  getEnv,
  currentISOTime,
  encodeQueryParams,
} from "./utils";

export * as utils from "./utils";
import { SimpleEventEmitter } from "./eventemitter";
import { getCommonReleaseEnvs } from "./release-env";
import { ChatPromptClient, TextPromptClient, type LangfusePromptClient } from "./prompts/promptClients";
import { LangfusePromptCache } from "./prompts/promptCache";
export { LangfuseMemoryStorage } from "./storage-memory";

export type IngestionBody = SingleIngestionEvent["body"];
export * from "./prompts/promptClients";

class LangfuseFetchHttpError extends Error {
  name = "LangfuseFetchHttpError";
  body: string | undefined;

  constructor(
    public response: LangfuseFetchResponse,
    body: string
  ) {
    super("HTTP error while fetching Langfuse: " + response.status + " and body: " + body);
  }
}

class LangfuseFetchNetworkError extends Error {
  name = "LangfuseFetchNetworkError";

  constructor(public error: unknown) {
    super("Network error while fetching Langfuse", error instanceof Error ? { cause: error } : {});
  }
}

function isLangfuseFetchError(err: any): boolean {
  return typeof err === "object" && (err.name === "LangfuseFetchHttpError" || err.name === "LangfuseFetchNetworkError");
}
/**
 * The core stateless class for interacting with the Langfuse SDK.
 *
 * @property {string} baseUrl - Langfuse API baseUrl (https://cloud.langfuse.com by default). Can be set via LANGFUSE_BASEURL environment variable.
 */
abstract class LangfuseCoreStateless {
  // options
  private secretKey: string | undefined;
  private publicKey: string;
  baseUrl: string;
  private flushAt: number;
  private flushInterval: number;
  private requestTimeout: number;
  private removeDebugCallback?: () => void;
  private debugMode: boolean = false;
  private pendingPromises: Record<string, Promise<any>> = {};
  private release: string | undefined;
  private sdkIntegration: string;
  private enabled: boolean;

  // internal
  protected _events = new SimpleEventEmitter();
  protected _flushTimer?: any;
  protected _retryOptions: RetriableOptions;

  // Abstract methods to be overridden by implementations
  abstract fetch(url: string, options: LangfuseFetchOptions): Promise<LangfuseFetchResponse>;
  abstract getLibraryId(): string;
  abstract getLibraryVersion(): string;

  // This is our abstracted storage. Each implementation should handle its own
  abstract getPersistedProperty<T>(key: LangfusePersistedProperty): T | undefined;
  abstract setPersistedProperty<T>(key: LangfusePersistedProperty, value: T | null): void;

  constructor(params: LangfuseCoreOptions) {
    const { publicKey, secretKey, enabled, ...options } = params;

    this.enabled = enabled === false ? false : true;
    this.publicKey = publicKey ?? "";
    this.secretKey = secretKey;
    this.baseUrl = removeTrailingSlash(options?.baseUrl || "https://cloud.langfuse.com");
    this.flushAt = options?.flushAt ? Math.max(options?.flushAt, 1) : 15;
    this.flushInterval = options?.flushInterval ?? 10000;
    this.release = options?.release ?? getEnv("LANGFUSE_RELEASE") ?? getCommonReleaseEnvs() ?? undefined;

    this._retryOptions = {
      retryCount: options?.fetchRetryCount ?? 3,
      retryDelay: options?.fetchRetryDelay ?? 3000,
      retryCheck: isLangfuseFetchError,
    };
    this.requestTimeout = options?.requestTimeout ?? 10000; // 10 seconds

    this.sdkIntegration = options?.sdkIntegration ?? "DEFAULT";
  }

  getSdkIntegration(): string {
    return this.sdkIntegration;
  }

  protected getCommonEventProperties(): any {
    return {
      $lib: this.getLibraryId(),
      $lib_version: this.getLibraryVersion(),
    };
  }

  /**
   * Listen to error events.
   * The SDK does not throw errors to protect your application process.
   * @param {string} event - The event to listen to.
   * @param {Function} cb - The callback to be called when the event is emitted.
   * @returns {Function} A function to remove the listener.
   * @example
   * ```typescript
   * langfuse.on("error", (error) => {
   *  // Whatever you want to do with the error
   *  console.error(error);
   * });
   * ```
   **/
  on(event: string, cb: (...args: any[]) => void): () => void {
    return this._events.on(event, cb);
  }

  /**
   * Enable debugging to get detailed logs of what's happening in the SDK.
   * The SDK does not throw errors to protect your application process
   * @param {boolean} [enabled] - Whether to enable debugging or not. Defaults to true.
   * @returns {void}
   * @example
   * ```typescript
   * langfuse.debug();
   *
   * // Explicitly disable debugging
   * langfuse.debug(false);
   * ```
   */
  debug(enabled: boolean = true): void {
    this.removeDebugCallback?.();

    this.debugMode = enabled;

    if (enabled) {
      this.removeDebugCallback = this.on("*", (event, payload) =>
        console.log("Langfuse Debug", event, JSON.stringify(payload))
      );
    }
  }

  /***
   *** Handlers for each object type
   ***/
  protected traceStateless(body: CreateLangfuseTraceBody): string {
    const { id: bodyId, release: bodyRelease, ...rest } = body;

    const id = bodyId ?? generateUUID();
    const release = bodyRelease ?? this.release;

    const parsedBody: CreateLangfuseTraceBody = {
      id,
      release,
      ...rest,
    };
    this.enqueue("trace-create", parsedBody);
    return id;
  }

  protected eventStateless(body: CreateLangfuseEventBody): string {
    const { id: bodyId, startTime: bodyStartTime, ...rest } = body;

    const id = bodyId ?? generateUUID();

    const parsedBody: CreateLangfuseEventBody = {
      id,
      startTime: bodyStartTime ?? new Date(),
      ...rest,
    };
    this.enqueue("event-create", parsedBody);
    return id;
  }

  protected spanStateless(body: CreateLangfuseSpanBody): string {
    const { id: bodyId, startTime: bodyStartTime, ...rest } = body;

    const id = bodyId || generateUUID();

    const parsedBody: CreateLangfuseSpanBody = {
      id,
      startTime: bodyStartTime ?? new Date(),
      ...rest,
    };
    this.enqueue("span-create", parsedBody);
    return id;
  }

  protected generationStateless(
    body: Omit<CreateLangfuseGenerationBody, "promptName" | "promptVersion"> & PromptInput
  ): string {
    const { id: bodyId, startTime: bodyStartTime, prompt, ...rest } = body;
    const promptDetails =
      prompt && !prompt.isFallback ? { promptName: prompt.name, promptVersion: prompt.version } : {};

    const id = bodyId || generateUUID();

    const parsedBody: CreateLangfuseGenerationBody = {
      id,
      startTime: bodyStartTime ?? new Date(),
      ...promptDetails,
      ...rest,
    };

    this.enqueue("generation-create", parsedBody);
    return id;
  }

  protected scoreStateless(body: CreateLangfuseScoreBody): string {
    const { id: bodyId, ...rest } = body;

    const id = bodyId || generateUUID();

    const parsedBody: CreateLangfuseScoreBody = {
      id,
      ...rest,
    };
    this.enqueue("score-create", parsedBody);
    return id;
  }

  protected updateSpanStateless(body: UpdateLangfuseSpanBody): string {
    this.enqueue("span-update", body);
    return body.id;
  }

  protected updateGenerationStateless(
    body: Omit<UpdateLangfuseGenerationBody, "promptName" | "promptVersion"> & PromptInput
  ): string {
    const { prompt, ...rest } = body;
    const promptDetails =
      prompt && !prompt.isFallback ? { promptName: prompt.name, promptVersion: prompt.version } : {};

    const parsedBody: UpdateLangfuseGenerationBody = {
      ...promptDetails,
      ...rest,
    };
    this.enqueue("generation-update", parsedBody);
    return body.id;
  }

  protected async _getDataset(name: GetLangfuseDatasetParams["datasetName"]): Promise<GetLangfuseDatasetResponse> {
    const encodedName = encodeURIComponent(name);
    return this.fetch(
      `${this.baseUrl}/api/public/v2/datasets/${encodedName}`,
      this._getFetchOptions({ method: "GET" })
    ).then((res) => res.json());
  }

<<<<<<< HEAD
  /**
   * Get a dataset run by name.
   * @param {GetLangfuseDatasetRunParams} params - The parameters to get the dataset run.
   * @returns {Promise<GetLangfuseDatasetRunResponse>} A promise that resolves to the response containing the dataset run.
   *
   * @example
   * ```typescript
   * const datasetRun = await langfuse.getDatasetRun({
   *  datasetName: "<dataset_name>",
   *  runName: "<run_name>",
   * });
   *
   */
=======
  protected async _getDatasetItems(query: GetLangfuseDatasetItemsQuery): Promise<GetLangfuseDatasetItemsResponse> {
    const params = new URLSearchParams();
    Object.entries(query ?? {}).forEach(([key, value]) => {
      if (value !== undefined && value !== null) {
        params.append(key, value.toString());
      }
    });

    return this.fetch(
      `${this.baseUrl}/api/public/dataset-items?${params}`,
      this._getFetchOptions({ method: "GET" })
    ).then((res) => res.json());
  }

  async fetchTraces(query?: GetLangfuseTracesQuery): Promise<GetLangfuseTracesResponse> {
    const res = await this.fetch(
      `${this.baseUrl}/api/public/traces?${encodeQueryParams(query)}`,
      this._getFetchOptions({ method: "GET" })
    );
    // destructure the response into data and meta to be explicit about the shape of the response and add type-warnings in case the API changes
    const { data, meta } = (await res.json()) as GetLangfuseTracesResponse;
    return { data, meta };
  }

  async fetchTrace(traceId: string): Promise<{ data: GetLangfuseTraceResponse }> {
    const res = await this.fetch(
      `${this.baseUrl}/api/public/traces/${traceId}`,
      this._getFetchOptions({ method: "GET" })
    );

    const trace = (await res.json()) as GetLangfuseTraceResponse;
    return { data: trace };
  }

  async fetchObservations(query?: GetLangfuseObservationsQuery): Promise<GetLangfuseObservationsResponse> {
    const res = await this.fetch(
      `${this.baseUrl}/api/public/observations?${encodeQueryParams(query)}`,
      this._getFetchOptions({ method: "GET" })
    );
    // destructure the response into data and meta to be explicit about the shape of the response and add type-warnings in case the API changes
    const { data, meta } = (await res.json()) as GetLangfuseObservationsResponse;
    return { data, meta };
  }

  async fetchObservation(observationId: string): Promise<{ data: GetLangfuseObservationResponse }> {
    const res = await this.fetch(
      `${this.baseUrl}/api/public/observations/${observationId}`,
      this._getFetchOptions({ method: "GET" })
    );
    const observation = (await res.json()) as GetLangfuseObservationResponse;
    return { data: observation };
  }

  async fetchSessions(query?: GetLangfuseSessionsQuery): Promise<GetLangfuseSessionsResponse> {
    const res = await this.fetch(
      `${this.baseUrl}/api/public/sessions?${encodeQueryParams(query)}`,
      this._getFetchOptions({ method: "GET" })
    );
    // destructure the response into data and meta to be explicit about the shape of the response and add type-warnings in case the API changes
    const { data, meta } = (await res.json()) as GetLangfuseSessionsResponse;
    return { data, meta };
  }
>>>>>>> b92c70c1

  async getDatasetRun(params: GetLangfuseDatasetRunParams): Promise<GetLangfuseDatasetRunResponse> {
    const encodedDatasetName = encodeURIComponent(params.datasetName);
    const encodedRunName = encodeURIComponent(params.runName);
    return this.fetch(
      `${this.baseUrl}/api/public/datasets/${encodedDatasetName}/runs/${encodedRunName}`,
      this._getFetchOptions({ method: "GET" })
    ).then((res) => res.json());
  }

<<<<<<< HEAD
  /**
   * Creates a dataset run item.
   * @param {CreateLangfuseDatasetRunItemBody} body - The body of the dataset run item to be created.
   * @returns {Promise<CreateLangfuseDatasetRunItemResponse>} A promise that resolves to the response containing the newly created dataset run item.
   * @example
   * ```typescript
   * const newRuntItem = langfuse.createDatasetRunItem({
   *  dataseItemId: "<dataset_item_id>",
   *  runName: "<run_name>",
   *  runDescription: "My first run",
   *  metadata: {
   *    model: "llama3",
   *  },
   * });
   */
=======
  async getDatasetRuns(
    datasetName: string,
    query?: GetLangfuseDatasetRunsQuery
  ): Promise<GetLangfuseDatasetRunsResponse> {
    return this.fetch(
      `${this.baseUrl}/api/public/datasets/${encodeURIComponent(datasetName)}/runs?${encodeQueryParams(query)}`,
      this._getFetchOptions({ method: "GET" })
    ).then((res) => res.json());
  }

>>>>>>> b92c70c1
  async createDatasetRunItem(body: CreateLangfuseDatasetRunItemBody): Promise<CreateLangfuseDatasetRunItemResponse> {
    return this.fetch(
      `${this.baseUrl}/api/public/dataset-run-items`,
      this._getFetchOptions({ method: "POST", body: JSON.stringify(body) })
    ).then((res) => res.json());
  }

  /**
   * Creates a dataset.
   * @param {string | {name: string, description?: string, metadata?: any}} dataset
   * @returns {Promise<CreateLangfuseDatasetResponse>} A promise that resolves to the response containing the newly created dataset.
   * @example
   * ```typescript
   * langfuse.createDataset({
   *  name: "<dataset_name>",
   *  // optional description
   *  description: "My first dataset",
   *  // optional metadata
   *  metadata: {
   *    author: "Alice",
   *    date: "2022-01-01",
   *    type: "benchmark",
   *  },
   * });
   * ```
   */
  async createDataset(
    dataset:
      | string // name
      | {
          name: string;
          description?: string;
          metadata?: any;
        }
  ): Promise<CreateLangfuseDatasetResponse> {
    const body: CreateLangfuseDatasetBody = typeof dataset === "string" ? { name: dataset } : dataset;
    return this.fetch(
      `${this.baseUrl}/api/public/datasets`,
      this._getFetchOptions({ method: "POST", body: JSON.stringify(body) })
    ).then((res) => res.json());
  }

  /**
   * Creates a dataset item. If the item already exists, it updates the item.
   * @param {CreateLangfuseDatasetItemBody} body The body of the dataset item to be created.
   * @returns A promise that resolves to the response containing the newly created dataset item.
   * @example
   * ```typescript
   * langfuse.createDatasetItem({
   *  datasetName: "<dataset_name>",
   *  // any JS object or value
   *  input: {
   *    text: "hello world",
   *  },
   *  // any JS object or value, optional
   *  expectedOutput: {
   *    text: "hello world",
   *  },
   *  // metadata, optional
   *  metadata: {
   *    model: "llama3",
   *  },
   * });
   * ```
   */
  async createDatasetItem(body: CreateLangfuseDatasetItemBody): Promise<CreateLangfuseDatasetItemResponse> {
    return this.fetch(
      `${this.baseUrl}/api/public/dataset-items`,
      this._getFetchOptions({ method: "POST", body: JSON.stringify(body) })
    ).then((res) => res.json());
  }

  /**
   * Get the dataset item with the given id.
   * @param {string} id The id of the dataset item.
   * @returns {Promise<CreateLangfuseDatesetItemResponse>} A promise that resolves to the response containing the dataset item.
   *
   * @example
   * ```typescript
   * const dataset = await langfuse.getDatasetItem("<datasetItemId>");
   * ```
   */
  async getDatasetItem(id: string): Promise<CreateLangfuseDatasetItemResponse> {
    return this.fetch(`${this.baseUrl}/api/public/dataset-items/${id}`, this._getFetchOptions({ method: "GET" })).then(
      (res) => res.json()
    );
  }

  protected _parsePayload(response: any): any {
    try {
      return JSON.parse(response);
    } catch {
      return response;
    }
  }

  async createPromptStateless(body: CreateLangfusePromptBody): Promise<CreateLangfusePromptResponse> {
    return this.fetch(
      `${this.baseUrl}/api/public/v2/prompts`,
      this._getFetchOptions({ method: "POST", body: JSON.stringify(body) })
    ).then((res) => res.json());
  }

  async getPromptStateless(
    name: string,
    version?: number,
    label?: string,
    maxRetries?: number
  ): Promise<GetLangfusePromptResponse> {
    const encodedName = encodeURIComponent(name);
    const params = new URLSearchParams();

    // Add parameters only if they are provided
    if (version && label) {
      throw new Error("Provide either version or label, not both.");
    }

    if (version) {
      params.append("version", version.toString());
    }

    if (label) {
      params.append("label", label);
    }

    const url = `${this.baseUrl}/api/public/v2/prompts/${encodedName}${params.size ? "?" + params : ""}`;

    const boundedMaxRetries = this._getBoundedMaxRetries({ maxRetries, defaultMaxRetries: 2, maxRetriesUpperBound: 4 });
    const retryOptions = { ...this._retryOptions, retryCount: boundedMaxRetries, retryDelay: 500 };
    const retryLogger = (string: string): void =>
      this._events.emit("retry", string + ", " + url + ", " + JSON.stringify(retryOptions));

    return retriable(
      async () => {
        const res = await this.fetch(url, this._getFetchOptions({ method: "GET" })).catch((e) => {
          throw new LangfuseFetchNetworkError(e);
        });

        const data = await res.json();

        if (res.status >= 500) {
          throw new LangfuseFetchHttpError(res, JSON.stringify(data));
        }

        return { fetchResult: res.status === 200 ? "success" : "failure", data };
      },
      retryOptions,
      retryLogger
    );
  }

  private _getBoundedMaxRetries(params: {
    maxRetries?: number;
    defaultMaxRetries?: number;
    maxRetriesUpperBound?: number;
  }): number {
    const defaultMaxRetries = Math.max(params.defaultMaxRetries ?? 2, 0);
    const maxRetriesUpperBound = Math.max(params.maxRetriesUpperBound ?? 4, 0);

    if (params.maxRetries === undefined) {
      return defaultMaxRetries;
    }

    return Math.min(Math.max(params.maxRetries, 0), maxRetriesUpperBound);
  }

  /***
   *** QUEUEING AND FLUSHING
   ***/
  protected enqueue(type: LangfuseObject, body: any): void {
    try {
      if (!this.enabled) {
        return;
      }

      try {
        JSON.stringify(body);
      } catch (e) {
        console.error(`Event Body for ${type} is not JSON-serializable: ${e}`);
        this._events.emit("error", `Event Body for ${type} is not JSON-serializable: ${e}`);

        return;
      }

      const queue = this.getPersistedProperty<LangfuseQueueItem[]>(LangfusePersistedProperty.Queue) || [];

      queue.push({
        id: generateUUID(),
        type,
        timestamp: currentISOTime(),
        body,
        metadata: undefined,
      });
      this.setPersistedProperty<LangfuseQueueItem[]>(LangfusePersistedProperty.Queue, queue);

      this._events.emit(type, body);

      // Flush queued events if we meet the flushAt length
      if (queue.length >= this.flushAt) {
        this.flush();
      }

      if (this.flushInterval && !this._flushTimer) {
        this._flushTimer = safeSetTimeout(() => this.flush(), this.flushInterval);
      }
    } catch (e) {
      this._events.emit("error", e);
    }
  }

  /**
   * Flush the internal event queue to the Langfuse API. It returns a promise that resolves when the queue is empty.
   * It should be called when the application shuts down.
   * @returns {Promise<void>} A promise that resolves when the flushing is completed.
   * @example
   * ```typescript
   * await langfuse.flushAsync();
   * ```
   */
  flushAsync(): Promise<void> {
    return new Promise((resolve, _reject) => {
      try {
        this.flush((err, data) => {
          if (err) {
            console.error("Error while flushing Langfuse", err);
            resolve();
          } else {
            resolve(data);
          }
        });
      } catch (e) {
        console.error("Error while flushing Langfuse", e);
      }
    });
  }

  /**
   * Flush the internal event queue to the Langfuse API. Optionally uses a callback to notify when the queue is empty.
   * It should be called when the application shuts down.
   * @param {Function} [callback] - A callback that is called when the flushing is completed.
   * @returns {void}
   * @example
   * ```typescript
   * langfuse.flush((err, data) => {
   *   if (err) {
   *     console.error("Error while flushing Langfuse", err);
   *   } else {
   *     console.log("Flushing completed", data);
   *   }
   * });
   * ```
   */
  flush(callback?: (err?: any, data?: any) => void): void {
    if (this._flushTimer) {
      clearTimeout(this._flushTimer);
      this._flushTimer = null;
    }

    const queue = this.getPersistedProperty<LangfuseQueueItem[]>(LangfusePersistedProperty.Queue) || [];

    if (!queue.length) {
      return callback?.();
    }

    const items = queue.splice(0, this.flushAt);
    this.setPersistedProperty<LangfuseQueueItem[]>(LangfusePersistedProperty.Queue, queue);

    const MAX_MSG_SIZE = 1_000_000;
    const BATCH_SIZE_LIMIT = 2_500_000;

    this.processQueueItems(items, MAX_MSG_SIZE, BATCH_SIZE_LIMIT);

    const promiseUUID = generateUUID();

    const done = (err?: any): void => {
      if (err) {
        this._events.emit("error", err);
      }
      callback?.(err, items);
      this._events.emit("flush", items);
    };

    const payload = JSON.stringify({
      batch: items,
      metadata: {
        batch_size: items.length,
        sdk_integration: this.sdkIntegration,
        sdk_version: this.getLibraryVersion(),
        sdk_variant: this.getLibraryId(),
        public_key: this.publicKey,
        sdk_name: "langfuse-js",
      },
    }); // implicit conversion also of dates to strings

    const url = `${this.baseUrl}/api/public/ingestion`;

    const fetchOptions = this._getFetchOptions({
      method: "POST",
      body: payload,
    });

    const requestPromise = this.fetchWithRetry(url, fetchOptions)
      .then(() => done())
      .catch((err) => {
        done(err);
      });
    this.pendingPromises[promiseUUID] = requestPromise;
    requestPromise.finally(() => {
      delete this.pendingPromises[promiseUUID];
    });
  }

  public processQueueItems(
    queue: LangfuseQueueItem[],
    MAX_MSG_SIZE: number,
    BATCH_SIZE_LIMIT: number
  ): { processedItems: LangfuseQueueItem[]; remainingItems: LangfuseQueueItem[] } {
    let totalSize = 0;
    const processedItems: LangfuseQueueItem[] = [];
    const remainingItems: LangfuseQueueItem[] = [];

    for (let i = 0; i < queue.length; i++) {
      try {
        const itemSize = new Blob([JSON.stringify(queue[i])]).size;

        // discard item if it exceeds the maximum size per event
        if (itemSize > MAX_MSG_SIZE) {
          console.warn(`Item exceeds size limit (size: ${itemSize}), dropping item.`);
          continue;
        }

        // if adding the next item would exceed the batch size limit, stop processing
        if (totalSize + itemSize >= BATCH_SIZE_LIMIT) {
          console.debug(`hit batch size limit (size: ${totalSize + itemSize})`);
          remainingItems.push(...queue.slice(i));
          console.log(`Remaining items: ${remainingItems.length}`);
          console.log(`processes items: ${processedItems.length}`);
          break;
        }

        // only add the item if it passes both requirements
        totalSize += itemSize;
        processedItems.push(queue[i]);
      } catch (error) {
        console.error(error);
        remainingItems.push(...queue.slice(i));
        break;
      }
    }

    return { processedItems, remainingItems };
  }

  _getFetchOptions(p: {
    method: LangfuseFetchOptions["method"];
    body?: LangfuseFetchOptions["body"];
  }): LangfuseFetchOptions {
    const fetchOptions: LangfuseFetchOptions = {
      method: p.method,
      headers: {
        "Content-Type": "application/json",
        "X-Langfuse-Sdk-Name": "langfuse-js",
        "X-Langfuse-Sdk-Version": this.getLibraryVersion(),
        "X-Langfuse-Sdk-Variant": this.getLibraryId(),
        "X-Langfuse-Sdk-Integration": this.sdkIntegration,
        "X-Langfuse-Public-Key": this.publicKey,
        ...this.constructAuthorizationHeader(this.publicKey, this.secretKey),
      },
      body: p.body,
    };

    return fetchOptions;
  }

  private constructAuthorizationHeader(
    publicKey: string,
    secretKey?: string
  ): {
    Authorization: string;
  } {
    if (secretKey === undefined) {
      return { Authorization: "Bearer " + publicKey };
    } else {
      const encodedCredentials =
        typeof btoa === "function"
          ? // btoa() is available, the code is running in a browser or edge environment
            btoa(publicKey + ":" + secretKey)
          : // btoa() is not available, the code is running in Node.js
            Buffer.from(publicKey + ":" + secretKey).toString("base64");

      return { Authorization: "Basic " + encodedCredentials };
    }
  }

  private async fetchWithRetry(
    url: string,
    options: LangfuseFetchOptions,
    retryOptions?: RetriableOptions
  ): Promise<LangfuseFetchResponse> {
    (AbortSignal as any).timeout ??= function timeout(ms: number) {
      const ctrl = new AbortController();
      setTimeout(() => ctrl.abort(), ms);
      return ctrl.signal;
    };

    return await retriable(
      async () => {
        let res: LangfuseFetchResponse<IngestionReturnType> | null = null;
        try {
          res = await this.fetch(url, {
            signal: (AbortSignal as any).timeout(this.requestTimeout),
            ...options,
          });
        } catch (e) {
          // fetch will only throw on network errors or on timeouts
          throw new LangfuseFetchNetworkError(e);
        }

        if (res.status < 200 || res.status >= 400) {
          const body = await res.json();
          throw new LangfuseFetchHttpError(res, JSON.stringify(body));
        }
        const returnBody = await res.json();
        if (res.status === 207 && returnBody.errors.length > 0) {
          throw new LangfuseFetchHttpError(res, JSON.stringify(returnBody.errors));
        }

        return res;
      },
      { ...this._retryOptions, ...retryOptions },
      (string) => this._events.emit("retry", string + ", " + url + ", " + JSON.stringify(options))
    );
  }

  /**
   * Initiate a graceful shutdown of the Langfuse SDK, ensuring all events are sent to Langfuse API and all consumer Threads are terminated.
   *
   * @returns {Promise<void>} A promise that resolves when the shutdown is completed.
   */
  async shutdownAsync(): Promise<void> {
    clearTimeout(this._flushTimer);
    try {
      await this.flushAsync();
      await Promise.all(
        Object.values(this.pendingPromises).map((x) =>
          x.catch(() => {
            // ignore errors as we are shutting down and can't deal with them anyways.
          })
        )
      );
      // flush again in case there are new events that were added while we were waiting for the pending promises to resolve
      await this.flushAsync();
    } catch (e) {
      console.error("Error while shutting down Langfuse", e);
    }
  }

  /**
   * Initiate a graceful shutdown of the Langfuse SDK, ensuring all events are sent to Langfuse API and all consumer Threads are terminated.
   *
   * @deprecated Please use shutdownAsync() instead.
   */
  shutdown(): void {
    console.warn(
      "shutdown() is deprecated. It does not wait for all events to be processed. Please use shutdownAsync() instead."
    );
    void this.shutdownAsync();
  }

  protected async awaitAllQueuedAndPendingRequests(): Promise<void> {
    clearTimeout(this._flushTimer);
    await this.flushAsync();
    await Promise.all(Object.values(this.pendingPromises));
  }
}

export abstract class LangfuseWebStateless extends LangfuseCoreStateless {
  constructor(params: Omit<LangfuseCoreOptions, "secretKey">) {
    const { flushAt, flushInterval, publicKey, enabled, ...rest } = params;
    let isObservabilityEnabled = enabled === false ? false : true;

    if (!isObservabilityEnabled) {
      console.warn("Langfuse is disabled. No observability data will be sent to Langfuse.");
    } else if (!publicKey) {
      isObservabilityEnabled = false;
      console.warn(
        "Langfuse public key not passed to constructor and not set as 'LANGFUSE_PUBLIC_KEY' environment variable. No observability data will be sent to Langfuse."
      );
    }

    super({
      ...rest,
      publicKey,
      flushAt: flushAt ?? 1,
      flushInterval: flushInterval ?? 0,
      enabled: isObservabilityEnabled,
    });
  }

  async score(body: CreateLangfuseScoreBody): Promise<this> {
    this.scoreStateless(body);
    await this.awaitAllQueuedAndPendingRequests();
    return this;
  }
}

/**
 * The core class for interacting with the Langfuse SDK.
 * This class provides methods to create traces, spans, events, generations, and scores.
 * It also handles the configuration and initialization of the SDK.
 * You can initialize the SDK via the constructor or by setting the environment variables.
 *
 * @example
 * ```typescript
 * // Initialize the SDK via the constructor
 * import { Langfuse } from "langfuse";
 *
 * const langfuse = new Langfuse({
 *  secretKey: "sk-lf-...",
 *  publicKey: "pk-lf-...",
 *  baseUrl: "https://cloud.langfuse.com", // 🇪🇺 EU region
 *  release: "v1.0.0",
 *  requestTimeout: 10000,
 * });
 * ```
 *
 * @example
 * ```bash
 * # Alternatively, set the SDK's environment variables
 * LANGFUSE_SECRET_KEY="sk-lf-...";
 * LANGFUSE_PUBLIC_KEY="pk-lf-...";
 * LANGFUSE_BASEURL="https://cloud.langfuse.com"; # 🇪🇺 EU region
 * # LANGFUSE_BASEURL="https://us.cloud.langfuse.com"; # 🇺🇸 US region
 * ```
 * @example
 * ```typescript
 * // Initialize the SDK via the environment variables
 * import { Langfuse } from "langfuse";
 * const langfuse = new Langfuse();
 * ```
 *
 * @class
 * @extends LangfuseCoreStateless
 */
export abstract class LangfuseCore extends LangfuseCoreStateless {
  private _promptCache: LangfusePromptCache;

  constructor(params: LangfuseCoreOptions) {
    const { publicKey, secretKey, enabled } = params;
    let isObservabilityEnabled = enabled === false ? false : true;

    if (!isObservabilityEnabled) {
      console.warn("Langfuse is disabled. No observability data will be sent to Langfuse.");
    } else if (!secretKey) {
      isObservabilityEnabled = false;
      console.warn(
        "Langfuse secret key was not passed to constructor or not set as 'LANGFUSE_SECRET_KEY' environment variable. No observability data will be sent to Langfuse."
      );
    } else if (!publicKey) {
      isObservabilityEnabled = false;
      console.warn(
        "Langfuse public key was not passed to constructor or not set as 'LANGFUSE_PUBLIC_KEY' environment variable. No observability data will be sent to Langfuse."
      );
    }

    super({ ...params, enabled: isObservabilityEnabled });
    this._promptCache = new LangfusePromptCache();
  }

  /**
   * Creates a new trace. This trace will be used to group all subsequent events, spans, and generations.
   * If no traceId is provided, a new traceId will be generated.
   * @param {CreateLangfuseTraceBody} [body] The body of the trace to be created.
   * @returns {LangfuseTraceClient} The created trace.
   * @example
   * ```typescript
   * // Example trace creation
   * const trace = langfuse.trace({
   *  name: "chat-app-session",
   *  userId: "user__935d7d1d-8625-4ef4-8651-544613e7bd22",
   *  metadata: { user: "user@langfuse.com" },
   *  tags: ["production"],
   * });
   *
   * // Example update, same params as create, cannot change id
   * trace.update({
   *  metadata: {
   *    tag: "long-running",
   *  },
   * });
   *
   * // Properties
   * trace.id; // string
   * // Create observations
   * trace.event({});
   * trace.span({});
   * trace.generation({});
   *
   * // Add scores
   * trace.score({});
   * ```
   */
  trace(body?: CreateLangfuseTraceBody): LangfuseTraceClient {
    const id = this.traceStateless(body ?? {});
    const t = new LangfuseTraceClient(this, id);
    if (getEnv("DEFER") && body) {
      try {
        const deferRuntime = getEnv<DeferRuntime>("__deferRuntime");
        if (deferRuntime) {
          deferRuntime.langfuseTraces([
            {
              id: id,
              name: body.name || "",
              url: t.getTraceUrl(),
            },
          ]);
        }
      } catch {}
    }
    return t;
  }

  /**
   * Creates a span.
   * A span represents durations of units of work in a trace. Usually, you want to add a span nested within a trace. Optionally you can nest it within another observation by providing a parentObservationId.
   * If no traceId is provided, a new trace is created just for this span.
   * @param {CreateLangfuseSpanBody} body The body of the span to be created.
   * @returns {LangfuseSpanClient} The span client used to manipulate the span.
   * @example
   * ```typescript
   * // Example span creation
   * const span = trace.span({
   *  name: "embedding-retrieval",
   *  input: {
   *    userInput: "How does Langfuse work?",
   *  },
   * });
   *
   * // Example update
   * span.update({
   *  metadata: {
   *    httpRoute: "/api/retrieve-doc",
   *    embeddingModel: "bert-base-uncased",
   *  },
   * });
   *
   * // Application code
   * const retrievedDocs = await retrieveDoc("How does Langfuse work?");
   *
   * // Example end - sets endTime, optionally pass a body
   * span.end({
   *  output: {retrievedDocs,
   * },
   * });
   *
   * // Properties
   * span.id; // string
   * span.traceId; // string
   * span.parentObservationId; // string | undefined
   *
   * // Create children
   * span.event({});
   * span.span({});
   * span.generation({});
   *
   * // Add scores
   * span.score({});
   *```
   */
  span(body: CreateLangfuseSpanBody): LangfuseSpanClient {
    const traceId = body.traceId || this.traceStateless({ name: body.name });
    const id = this.spanStateless({ ...body, traceId });
    return new LangfuseSpanClient(this, id, traceId);
  }

  /**
   * Create a generation.
   * A generation is a span that is used to log generations of AI models. They contain additional metadata about the model, the prompt/completion, the cost of executing the model and are specifically rendered in the langfuse UI.
   * Usually, you want to add a generation nested within a trace. Optionally you can nest it within another observation by providing a parentObservationId.
   * If no traceId is provided, a new trace is created just for this generation.
   * @param {CreateLangfuseGeneration} body - The body of the generation to be created. The promptName and promptVersion are required.
   * @returns {LangfuseGenerationClient} The created generation.
   * @example
   * ```typescript
   * // Example generation creation
   * const generation = trace.generation({
   *  name: "chat-completion",
   *  model: "gpt-3.5-turbo",
   *  modelParameters: {
   *    temperature: 0.9,
   *    maxTokens: 2000,
   *  },
   *  input: messages,
   * });
   *
   * // Application code
   * const chatCompletion = await llm.respond(prompt);
   *
   * // Example update
   * generation.update({
   *  completionStartTime: new Date(),
   * });
   *
   * // Example end - sets endTime, optionally pass a body
   * generation.end({
   *  output: chatCompletion,
   * });
   *
   * // Properties
   * generation.id; // string
   * generation.traceId; // string
   * generation.parentObservationId; // string | undefined
   *
   * // Create children
   * generation.event({});
   * generation.span({});
   * generation.generation({});
   *
   * // Add scores
   * generation.score({});
   * ```
   */
  generation(body: CreateLangfuseGeneration): LangfuseGenerationClient {
    const traceId = body.traceId || this.traceStateless({ name: body.name });
    const id = this.generationStateless({ ...body, traceId });
    return new LangfuseGenerationClient(this, id, traceId);
  }

  /**
   * Create an event.
   * An event represents a discrete event in a trace. Usually, you want to add an event nested within a trace. Optionally, you can nest it within another observation by providing a parentObservationId.
   * If no traceId is provided, a new trace is created just for this event.
   * @param {CreateLangfuseEventBody} body - The body of the event to be created.
   * @returns {LangfuseEventClient} The created event.
   * @example
   * ```typescript
   * // Example event
   * const event = trace.event({
   *  name: "get-user-profile",
   *  metadata: {
   *    attempt: 2,
   *    httpRoute: "/api/retrieve-person",
   *  },
   *  input: {
   *    userId: "user__935d7d1d-8625-4ef4-8651-544613e7bd22",
   *  },
   *  output: {
   *    firstName: "Maxine",
   *    lastName: "Simons",
   *    email: "maxine.simons@langfuse.com",
   *  },
   * });
   *
   * // Properties
   * event.id; // string
   * event.traceId; // string
   * event.parentObservationId; // string | undefined
   *
   * // Create children
   * event.event({});
   * event.span({});
   * event.generation({});
   *
   * // Add scores
   * event.score({});
   * ```
   */
  event(body: CreateLangfuseEventBody): LangfuseEventClient {
    const traceId = body.traceId || this.traceStateless({ name: body.name });
    const id = this.eventStateless({ ...body, traceId });
    return new LangfuseEventClient(this, id, traceId);
  }

  /**
   * Create a score. Scores are used to evaluate executions/traces.
   * They are attached to a single trace. If the score relates to a specific step of the trace, the score can optionally also be attached to the observation to enable evaluating it specifically.
   * @param {CreateLangfuseScoreBody} body - The body of the score to be created.
   * @returns {LangfuseCore} Either the associated observation (if observationId is provided) or the trace (if observationId is not provided).
   * @example
   * ```typescript
   * await langfuse.score({
   *  traceId: message.traceId,
   *  observationId: message.generationId,
   *  name: "quality",
   *  value: 1,
   *  comment: "Factually correct",
   * });
   *
   * // alternatively
   * trace.score({});
   * span.score({});
   * event.score({});
   * generation.score({});
   * ```
   */
  score(body: CreateLangfuseScoreBody): this {
    this.scoreStateless(body);
    return this;
  }

<<<<<<< HEAD
  /**
   * Fetch a dataset by its name.
   *
   * @param {string} name - The name of the dataset.
   * @returns {Promise<{
   *  id: string,
   *  name: string,
   *  description?: string,
   *  metadata?: any,
   *  projectId: string,
   *  items: Array<{
   *    id: string,
   *    input?: any,
   *    expectedOutput?: any,
   *    metadata?: any,
   *    sourceObservationId?: string | null,
   *    link: (
   *      obj: LangfuseObjectClient,
   *      runName: string,
   *      runArgs?: {
   *        description?: string,
   *        metadata?: any
   *      }
   *    ) => Promise<{id: string}>,
   *  }>
   * }>} A promise that resolves to the response containing the dataset.
   * @example
   * ```typescript
   * const dataset = await langfuse.getDataset("<dataset_name>");
   * ```
   */
  async getDataset(name: string): Promise<{
=======
  async getDataset(
    name: string,
    options?: {
      fetchItemsPageSize: number;
    }
  ): Promise<{
>>>>>>> b92c70c1
    id: string;
    name: string;
    description?: string;
    metadata?: any;
    projectId: string;
    items: Array<{
      id: string;
      input?: any;
      expectedOutput?: any;
      metadata?: any;
      sourceObservationId?: string | null;
      link: (
        obj: LangfuseObjectClient,
        runName: string,
        runArgs?: {
          description?: string;
          metadata?: any;
        }
      ) => Promise<{ id: string }>;
    }>;
  }> {
    const dataset = await this._getDataset(name);
    const items: GetLangfuseDatasetItemsResponse["data"] = [];

    let page = 1;
    while (true) {
      const itemsResponse = await this._getDatasetItems({
        datasetName: name,
        limit: options?.fetchItemsPageSize ?? 50,
        page,
      });
      items.push(...itemsResponse.data);
      if (itemsResponse.meta.totalPages <= page) {
        break;
      }
      page++;
    }

    const returnDataset = {
      ...dataset,
      description: dataset.description ?? undefined,
      metadata: dataset.metadata ?? undefined,
      items: items.map((item) => ({
        ...item,
        link: async (
          obj: LangfuseObjectClient,
          runName: string,
          runArgs?: {
            description?: string;
            metadata?: any;
          }
        ) => {
          await this.awaitAllQueuedAndPendingRequests();
          const data = await this.createDatasetRunItem({
            runName,
            datasetItemId: item.id,
            observationId: obj.observationId,
            traceId: obj.traceId,
            runDescription: runArgs?.description,
            metadata: runArgs?.metadata,
          });
          return data;
        },
      })),
    };

    return returnDataset;
  }

  /**
   * Creates a prompt. Upserts the prompt if it already exists.
   * The type of the prompt is determined by the body.
   * If the body has a type of "chat", a ChatPromptClient is returned.
   * If the body has a type of "text", a TextPromptClient is returned.
   * If the body has no type, a LangfusePromptClient is returned.
   * The prompt is also cached for future use.
   *
   * @param {CreateChatPromptBody | CreateTextPromptBody | CreatePromptBody} body - The body of the prompt to be created.
   * @returns {Promise<ChatPromptClient | TextPromptClient | LangfusePromptClient>} A promise that resolves to a ChatPromptClient, TextPromptClient, or LangfusePromptClient depending on the type of the prompt created.
   */
  async createPrompt(body: CreateChatPromptBody): Promise<ChatPromptClient>;
  async createPrompt(body: CreateTextPromptBody): Promise<TextPromptClient>;
  async createPrompt(body: CreatePromptBody): Promise<LangfusePromptClient> {
    const labels = body.labels ?? [];

    const promptResponse =
      body.type === "chat" // necessary to get types right here
        ? await this.createPromptStateless({
            ...body,
            labels: body.isActive ? [...new Set([...labels, "production"])] : labels, // backward compatibility for isActive
          })
        : await this.createPromptStateless({
            ...body,
            type: body.type ?? "text",
            labels: body.isActive ? [...new Set([...labels, "production"])] : labels, // backward compatibility for isActive
          });

    if (promptResponse.type === "chat") {
      return new ChatPromptClient(promptResponse);
    }

    return new TextPromptClient(promptResponse);
  }

  /**
   * Gets a prompt. The prompt is also cached for future use.
   * If the prompt is not found, a 404 error is returned.
   * If the prompt is found, a 200 success is returned.
   * If the prompt is found but has no data, a 204 success is returned.
   *
   * @param {string} name - The name of the prompt.
   * @param {number} [version] - The version of the prompt.
   * @param {{label?: string, cacheTtlSeconds?: number, type?: "chat" | "text"}} [options] - The options for the prompt.
   * @returns {Promise<TextPromptClient | ChatPromptClient | LangfusePromptClient>} A promise that resolves to a TextPromptClient, ChatPromptClient, or LangfusePromptClient depending on the type of the prompt.
   * @example
   * ```typescript
   * const prompt = await langfuse.getPrompt(
   *   "example-prompt",
   *   1,
   *   { label: "production", type: "text" }
   * );
   * ```
   */
  async getPrompt(
    name: string,
    version?: number,
    options?: { label?: string; cacheTtlSeconds?: number; fallback?: string; maxRetries?: number; type?: "text" }
  ): Promise<TextPromptClient>;
  async getPrompt(
    name: string,
    version?: number,
    options?: { label?: string; cacheTtlSeconds?: number; fallback?: ChatMessage[]; maxRetries?: number; type: "chat" }
  ): Promise<ChatPromptClient>;
  async getPrompt(
    name: string,
    version?: number,
    options?: {
      label?: string;
      cacheTtlSeconds?: number;
      fallback?: ChatMessage[] | string;
      maxRetries?: number;
      type?: "chat" | "text";
    }
  ): Promise<LangfusePromptClient> {
    const cacheKey = this._getPromptCacheKey({ name, version, label: options?.label });
    const cachedPrompt = this._promptCache.getIncludingExpired(cacheKey);

    if (!cachedPrompt) {
      try {
        return await this._fetchPromptAndUpdateCache({
          name,
          version,
          label: options?.label,
          cacheTtlSeconds: options?.cacheTtlSeconds,
          maxRetries: options?.maxRetries,
        });
      } catch (err) {
        if (options?.fallback) {
          const sharedFallbackParams = {
            name,
            version: version ?? 0,
            labels: options.label ? [options.label] : [],
            cacheTtlSeconds: options?.cacheTtlSeconds,
            config: {},
            tags: [],
          };

          if (options.type === "chat") {
            return new ChatPromptClient(
              {
                ...sharedFallbackParams,
                type: "chat",
                prompt: options.fallback as ChatMessage[],
              },
              true
            );
          } else {
            return new TextPromptClient(
              {
                ...sharedFallbackParams,
                type: "text",
                prompt: options.fallback as string,
              },
              true
            );
          }
        }

        throw err;
      }
    }

    if (cachedPrompt.isExpired) {
      return await this._fetchPromptAndUpdateCache({
        name,
        version,
        label: options?.label,
        cacheTtlSeconds: options?.cacheTtlSeconds,
        maxRetries: options?.maxRetries,
      }).catch(() => {
        console.warn(
          `Returning expired prompt cache for '${this._getPromptCacheKey({
            name,
            version,
            label: options?.label,
          })}' due to fetch error`
        );

        return cachedPrompt.value;
      });
    }

    return cachedPrompt.value;
  }

  private _getPromptCacheKey(params: { name: string; version?: number; label?: string }): string {
    const { name, version, label } = params;
    const parts = [name];

    if (version !== undefined) {
      parts.push("version:" + version.toString());
    } else if (label !== undefined) {
      parts.push("label:" + label);
    } else {
      parts.push("label:production");
    }

    return parts.join("-");
  }

  private async _fetchPromptAndUpdateCache(params: {
    name: string;
    version?: number;
    cacheTtlSeconds?: number;
    label?: string;
    maxRetries?: number;
  }): Promise<LangfusePromptClient> {
    const cacheKey = this._getPromptCacheKey(params);

    try {
      const { name, version, cacheTtlSeconds, label, maxRetries } = params;

      const { data, fetchResult } = await this.getPromptStateless(name, version, label, maxRetries);
      if (fetchResult === "failure") {
        throw Error(data.message ?? "Internal error while fetching prompt");
      }

      let prompt: LangfusePromptClient;
      if (data.type === "chat") {
        prompt = new ChatPromptClient(data);
      } else {
        prompt = new TextPromptClient(data);
      }

      this._promptCache.set(cacheKey, prompt, cacheTtlSeconds);

      return prompt;
    } catch (error) {
      console.error(`Error while fetching prompt '${cacheKey}':`, error);

      throw error;
    }
  }

  _updateSpan(body: UpdateLangfuseSpanBody): this {
    this.updateSpanStateless(body);
    return this;
  }

  _updateGeneration(body: UpdateLangfuseGenerationBody): this {
    this.updateGenerationStateless(body);
    return this;
  }
}

/**
 * A client for interacting with Langfuse objects.
 *
 * @property {LangfuseCore} client - The LangfuseCore instance.
 * @property {string} id - The ID of the item.
 * @property {string} traceId - The ID of the trace.
 * @property {string | null} observationId - The ID of the observation.
 *
 * @class
 */
export abstract class LangfuseObjectClient {
  public readonly client: LangfuseCore;
  public readonly id: string; // id of item itself
  public readonly traceId: string; // id of trace, if traceClient this is the same as id
  public readonly observationId: string | null; // id of observation, if observationClient this is the same as id, if traceClient this is null

  /**
   * Creates an instance of LangfuseObjectClient.
   *
   * @param {Object} params - The parameters for creating a LangfuseObjectClient.
   * @param {LangfuseCore} params.client - The LangfuseCore instance.
   * @param {string} params.id - The ID of the item.
   * @param {string} params.traceId - The ID of the trace.
   * @param {string | null} params.observationId - The ID of the observation.
   */
  constructor({
    client,
    id,
    traceId,
    observationId,
  }: {
    client: LangfuseCore;
    id: string;
    traceId: string;
    observationId: string | null;
  }) {
    this.client = client;
    this.id = id;
    this.traceId = traceId;
    this.observationId = observationId;
  }

  /**
   * Creates an event.
   *
   * An event represents a discrete event in a trace. Usually, you want to add a event nested within a trace by passing a traceId.
   * Optionally you can nest it within another observation by providing a parentObservationId.
   *
   * @param {CreateLangfuseEvent} body - The body of the event to be created.
   * @returns {LangfuseEventClient} The created event.
   *
   * @example
   * ```typescript
   * // Example event
   * const event = trace.event({
   *  name: "get-user-profile",
   *  metadata: {
   *    attempt: 2,
   *    httpRoute: "/api/retrieve-person",
   *    input: {
   *      userId: "user__935d7d1d-8625-4ef4-8651-544613e7bd22",
   *    },
   *  },
   *  input: {
   *    userId: "user__935d7d1d-8625-4ef4-8651-544613e7bd22",
   *  },
   *  output: {
   *    firstName: "Maxine",
   *    lastName: "Simons",
   *    email: "maxine.simons@langfuse.com",
   *  },
   * });
   * // Properties
   * event.id; // string
   * event.traceId; // string
   * event.parentObservationId; // string | undefined
   *
   * // Create children
   * event.event({});
   * event.span({});
   * event.generation({});
   *
   * // Add scores
   * event.score({});
   * ```
   *
   */
  event(body: CreateLangfuseEvent): LangfuseEventClient {
    return this.client.event({
      ...body,
      traceId: this.traceId,
      parentObservationId: this.observationId,
    });
  }

  /**
   * Creates a span.
   *
   * A span represents durations of units of work in a trace. Usually, you want to add a span nested within a trace by passing a traceId.
   * Optionally you can nest it within another observation by providing a parentObservationId.
   *
   * If no traceId is provided, a new trace is created just for this span.
   *
   * @param {CreateLangfuseSpan} body - The body of the span to be created.
   * @returns {LangfuseSpanClient} The created span.
   */
  span(body: CreateLangfuseSpan): LangfuseSpanClient {
    return this.client.span({
      ...body,
      traceId: this.traceId,
      parentObservationId: this.observationId,
    });
  }

  /**
   * Creates a generation.
   *
   * A generation is a span that is used to log generations of AI models. They contain additional metadata about the model, the prompt/completion, the cost of executing the model and are specifically rendered in the langfuse UI.
   * Usually, you want to add a generation nested within a trace. Optionally you can nest it within another observation by providing a parentObservationId.
   *
   * If no traceId is provided, a new trace is created just for this generation.
   *
   * @param {CreateLangfuseGenerationWithoutParent} body - The body of the generation to be created.
   * @returns {LangfuseGenerationClient} The created generation
   */
  generation(body: CreateLangfuseGenerationWithoutParent): LangfuseGenerationClient {
    return this.client.generation({
      ...body,
      traceId: this.traceId,
      parentObservationId: this.observationId,
    });
  }

  /**
   * Create a score attached to a trace (and optionally an observation).
   *
   * Scores store evaluation metrics in Langfuse. They are always related to a trace and can be attached to specific observations within a trace.
   *
   * @param {CreateLangfuseScore} body - The body of the score to be created.
   * @returns {LangfuseObjectClient} Either the associated observation (if parentObservationId is provided) or the trace (if parentObservationId is not provided).
   */
  score(body: CreateLangfuseScore): this {
    this.client.score({
      ...body,
      traceId: this.traceId,
      observationId: this.observationId,
    });
    return this;
  }

  /**
   * Gets the URL of the object.
   *
   * @returns {string} The URL of the object.
   */
  getTraceUrl(): string {
    return `${this.client.baseUrl}/trace/${this.traceId}`;
  }
}

/**
 * A client for interacting with Langfuse traces.
 * A trace is a collection of spans, events, generations, and scores.
 *
 * @property {string} id - The ID of the trace.
 * @property {LangfuseCore} client - The LangfuseCore instance.
 * @property {string} traceId - The ID of the trace.
 * @property {string | null} observationId - The ID of the observation.
 * @returns {LangfuseTraceClient} The trace client.
 * @class
 * @extends LangfuseObjectClient
 */
export class LangfuseTraceClient extends LangfuseObjectClient {
  /**
   * Creates an instance of LangfuseTraceClient.
   *
   * @param {LangfuseCore} client - The LangfuseCore instance.
   * @param {string} traceId - The ID of the trace.
   * @returns {LangfuseTraceClient} The trace client.
   */
  constructor(client: LangfuseCore, traceId: string) {
    super({ client, id: traceId, traceId, observationId: null });
  }

  /**
   * Updates the trace with the given body.
   *
   * @param {UpdateLangfuseTrace} body - The body of the trace to be updated.
   * @returns {LangfuseTraceClient} The trace client.
   */
  update(body: UpdateLangfuseTrace): this {
    this.client.trace({
      ...body,
      id: this.id,
    });
    return this;
  }
}

/**
 * A client for interacting with Langfuse observations.
 *
 * @class
 * @extends LangfuseObjectClient
 */
abstract class LangfuseObservationClient extends LangfuseObjectClient {
  /**
   * Creates an instance of LangfuseObservationClient.
   *
   * @param {LangfuseCore} client - The LangfuseCore instance.
   * @param {string} id - The ID of the observation.
   * @param {string} traceId - The ID of the trace.
   */
  constructor(client: LangfuseCore, id: string, traceId: string) {
    super({ client, id, traceId, observationId: id });
  }
}

/**
 * A client for interacting with Langfuse spans.
 *
 * @class
 * @extends LangfuseObservationClient
 */
export class LangfuseSpanClient extends LangfuseObservationClient {
  /**
   * Creates an instance of LangfuseSpanClient.
   *
   * @param {LangfuseCore} client - The LangfuseCore instance.
   * @param {string} id - The ID of the span.
   * @param {string} traceId - The ID of the trace.
   */
  constructor(client: LangfuseCore, id: string, traceId: string) {
    super(client, id, traceId);
  }

  /**
   * Updates the span with the given body.
   *
   * @param {UpdateLangfuseSpan} body - The body of the span to be updated.
   * @returns {LangfuseSpanClient} The span client.
   */
  update(body: UpdateLangfuseSpan): this {
    this.client._updateSpan({
      ...body,
      id: this.id,
      traceId: this.traceId,
    });
    return this;
  }

  /**
   * Ends the span with the given body.
   *
   * @param {EndLangfuseSpan} body - The body of the span to be ended.
   * @returns {LangfuseSpanClient} The span client.
   */
  end(body?: EndLangfuseSpan): this {
    this.client._updateSpan({
      ...body,
      id: this.id,
      traceId: this.traceId,
      endTime: new Date(),
    });
    return this;
  }
}

/**
 * A client for interacting with Langfuse generations.
 *
 * @class
 * @extends LangfuseObservationClient
 */
export class LangfuseGenerationClient extends LangfuseObservationClient {
  /**
   * Creates an instance of LangfuseGenerationClient.
   *
   * @param {LangfuseCore} client - The LangfuseCore instance.
   * @param {string} id - The ID of the generation.
   * @param {string} traceId - The ID of the trace.
   */
  constructor(client: LangfuseCore, id: string, traceId: string) {
    super(client, id, traceId);
  }

  /**
   * Updates the generation with the given body.
   *
   * @param {UpdateLangfuseGeneration} body - The body of the generation to be updated.
   * @returns {LangfuseGenerationClient} The generation client.
   */
  update(body: UpdateLangfuseGeneration): this {
    this.client._updateGeneration({
      ...body,
      id: this.id,
      traceId: this.traceId,
    });
    return this;
  }

  /**
   * Ends the generation with the given body.
   *
   * @param {EndLangfuseGeneration} body - The body of the generation to be ended.
   * @returns {LangfuseGenerationClient} The generation client.
   */
  end(body?: EndLangfuseGeneration): this {
    this.client._updateGeneration({
      ...body,
      id: this.id,
      traceId: this.traceId,
      endTime: new Date(),
    });
    return this;
  }
}

/**
 * A client for interacting with Langfuse events.
 *
 * @class
 * @extends LangfuseObservationClient
 */
export class LangfuseEventClient extends LangfuseObservationClient {
  /**
   * Creates an instance of LangfuseEventClient.
   *
   * @param {LangfuseCore} client - The LangfuseCore instance.
   * @param {string} id - The ID of the event.
   * @param {string} traceId - The ID of the trace.
   */
  constructor(client: LangfuseCore, id: string, traceId: string) {
    super(client, id, traceId);
  }
}

export * from "./types";
export * from "./openapi/server";<|MERGE_RESOLUTION|>--- conflicted
+++ resolved
@@ -32,7 +32,6 @@
   type CreatePromptBody,
   type CreateChatPromptBody,
   type CreateTextPromptBody,
-<<<<<<< HEAD
   type CreateLangfuseGeneration,
   type CreateLangfuseEvent,
   type CreateLangfuseGenerationWithoutParent,
@@ -43,7 +42,6 @@
   type EndLangfuseSpan,
   type EndLangfuseGeneration,
   type UpdateLangfuseTrace,
-=======
   type GetLangfuseDatasetItemsQuery,
   type GetLangfuseDatasetItemsResponse,
   type GetLangfuseDatasetRunsQuery,
@@ -57,7 +55,6 @@
   type ChatMessage,
   type GetLangfuseSessionsQuery,
   type GetLangfuseSessionsResponse,
->>>>>>> b92c70c1
 } from "./types";
 import {
   generateUUID,
@@ -319,21 +316,6 @@
     ).then((res) => res.json());
   }
 
-<<<<<<< HEAD
-  /**
-   * Get a dataset run by name.
-   * @param {GetLangfuseDatasetRunParams} params - The parameters to get the dataset run.
-   * @returns {Promise<GetLangfuseDatasetRunResponse>} A promise that resolves to the response containing the dataset run.
-   *
-   * @example
-   * ```typescript
-   * const datasetRun = await langfuse.getDatasetRun({
-   *  datasetName: "<dataset_name>",
-   *  runName: "<run_name>",
-   * });
-   *
-   */
-=======
   protected async _getDatasetItems(query: GetLangfuseDatasetItemsQuery): Promise<GetLangfuseDatasetItemsResponse> {
     const params = new URLSearchParams();
     Object.entries(query ?? {}).forEach(([key, value]) => {
@@ -396,8 +378,20 @@
     const { data, meta } = (await res.json()) as GetLangfuseSessionsResponse;
     return { data, meta };
   }
->>>>>>> b92c70c1
-
+
+  /**
+   * Get a dataset run by name.
+   * @param {GetLangfuseDatasetRunParams} params - The parameters to get the dataset run.
+   * @returns {Promise<GetLangfuseDatasetRunResponse>} A promise that resolves to the response containing the dataset run.
+   *
+   * @example
+   * ```typescript
+   * const datasetRun = await langfuse.getDatasetRun({
+   *  datasetName: "<dataset_name>",
+   *  runName: "<run_name>",
+   * });
+   *
+   */
   async getDatasetRun(params: GetLangfuseDatasetRunParams): Promise<GetLangfuseDatasetRunResponse> {
     const encodedDatasetName = encodeURIComponent(params.datasetName);
     const encodedRunName = encodeURIComponent(params.runName);
@@ -407,7 +401,16 @@
     ).then((res) => res.json());
   }
 
-<<<<<<< HEAD
+  async getDatasetRuns(
+    datasetName: string,
+    query?: GetLangfuseDatasetRunsQuery
+  ): Promise<GetLangfuseDatasetRunsResponse> {
+    return this.fetch(
+      `${this.baseUrl}/api/public/datasets/${encodeURIComponent(datasetName)}/runs?${encodeQueryParams(query)}`,
+      this._getFetchOptions({ method: "GET" })
+    ).then((res) => res.json());
+  }
+
   /**
    * Creates a dataset run item.
    * @param {CreateLangfuseDatasetRunItemBody} body - The body of the dataset run item to be created.
@@ -423,18 +426,6 @@
    *  },
    * });
    */
-=======
-  async getDatasetRuns(
-    datasetName: string,
-    query?: GetLangfuseDatasetRunsQuery
-  ): Promise<GetLangfuseDatasetRunsResponse> {
-    return this.fetch(
-      `${this.baseUrl}/api/public/datasets/${encodeURIComponent(datasetName)}/runs?${encodeQueryParams(query)}`,
-      this._getFetchOptions({ method: "GET" })
-    ).then((res) => res.json());
-  }
-
->>>>>>> b92c70c1
   async createDatasetRunItem(body: CreateLangfuseDatasetRunItemBody): Promise<CreateLangfuseDatasetRunItemResponse> {
     return this.fetch(
       `${this.baseUrl}/api/public/dataset-run-items`,
@@ -1235,7 +1226,6 @@
     return this;
   }
 
-<<<<<<< HEAD
   /**
    * Fetch a dataset by its name.
    *
@@ -1267,15 +1257,12 @@
    * const dataset = await langfuse.getDataset("<dataset_name>");
    * ```
    */
-  async getDataset(name: string): Promise<{
-=======
   async getDataset(
     name: string,
     options?: {
       fetchItemsPageSize: number;
     }
   ): Promise<{
->>>>>>> b92c70c1
     id: string;
     name: string;
     description?: string;
