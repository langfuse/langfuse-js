{
  "name": "langfuse-core",
<<<<<<< HEAD
  "version": "3.4.1-alpha.2.0",
=======
  "version": "3.5.0",
>>>>>>> ca7bf605
  "engines": {
    "node": ">=18"
  },
  "author": {
    "name": "Langfuse",
    "email": "hi@langfuse.com",
    "url": "https://langfuse.com"
  },
  "license": "MIT",
  "main": "lib/index.cjs.js",
  "module": "lib/index.mjs",
  "types": "lib/index.d.ts",
  "exports": {
    "require": {
      "types": "./lib/index.d.ts",
      "default": "./lib/index.cjs.js"
    },
    "import": {
      "types": "./lib/index.d.mts",
      "default": "./lib/index.mjs"
    }
  },
  "scripts": {
    "test": "jest -c jest.config.js",
    "prepublishOnly": "cd .. && yarn build"
  },
  "files": [
    "lib",
    "Readme.md"
  ],
  "dependencies": {
    "mustache": "^4.2.0"
  },
  "devDependencies": {
    "@types/mustache": "^4.2.5"
  },
  "gitHead": "c3e0ccf0b1ad08049e4ad5d4f7ea8b3b30857091"
}<|MERGE_RESOLUTION|>--- conflicted
+++ resolved
@@ -1,10 +1,6 @@
 {
   "name": "langfuse-core",
-<<<<<<< HEAD
-  "version": "3.4.1-alpha.2.0",
-=======
   "version": "3.5.0",
->>>>>>> ca7bf605
   "engines": {
     "node": ">=18"
   },
