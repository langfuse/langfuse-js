{
  "name": "langfuse-core",
<<<<<<< HEAD
  "version": "3.20.1-alpha.10",
=======
  "version": "3.21.0",
>>>>>>> 77113eba
  "engines": {
    "node": ">=18"
  },
  "author": {
    "name": "Langfuse",
    "email": "hi@langfuse.com",
    "url": "https://langfuse.com"
  },
  "license": "MIT",
  "main": "lib/index.cjs.js",
  "module": "lib/index.mjs",
  "types": "lib/index.d.ts",
  "exports": {
    "require": {
      "types": "./lib/index.d.ts",
      "default": "./lib/index.cjs.js"
    },
    "import": {
      "types": "./lib/index.d.mts",
      "default": "./lib/index.mjs"
    }
  },
  "scripts": {
    "test": "jest -c jest.config.js",
    "prepublishOnly": "cd .. && yarn build"
  },
  "files": [
    "lib",
    "Readme.md"
  ],
  "dependencies": {
    "mustache": "^4.2.0"
  },
  "devDependencies": {
    "@types/mustache": "^4.2.5"
  },
  "gitHead": "0e8b983b42e6e9460d5de7514ece80d3954e3dd4"
}<|MERGE_RESOLUTION|>--- conflicted
+++ resolved
@@ -1,10 +1,6 @@
 {
   "name": "langfuse-core",
-<<<<<<< HEAD
-  "version": "3.20.1-alpha.10",
-=======
   "version": "3.21.0",
->>>>>>> 77113eba
   "engines": {
     "node": ">=18"
   },
