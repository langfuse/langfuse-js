import { ChatPromptTemplate, PromptTemplate } from "@langchain/core/prompts";

import { type GetLangfusePromptResponse } from "../src";
import { DEFAULT_PROMPT_CACHE_TTL_SECONDS } from "../src/prompts/promptCache";
import { ChatPromptClient, TextPromptClient } from "../src/prompts/promptClients";
import type { ChatMessage } from "../src/types";
import {
  createTestClient,
  type LangfuseCoreTestClient,
  type LangfuseCoreTestClientMocks,
} from "./test-utils/LangfuseCoreTestClient";
import { parseBody } from "./test-utils/test-utils";

describe("Langfuse Core", () => {
  let langfuse: LangfuseCoreTestClient;
  let mocks: LangfuseCoreTestClientMocks;

  const getPromptStatelessSuccess = {
    fetchResult: "success" as const,
    data: {
      name: "test-prompt",
      prompt: "This is a prompt with a {{variable}}",
      type: "text",
      version: 1,
      config: {
        temperature: 0.5,
      },
      labels: ["production"] as string[],
      tags: ["tag1", "tag2"] as string[],
    } as const,
  };

  // Currently the fetch API doesn't throw on client or server errors, but resolves with a response object
  const getPromptStatelessFailure: GetLangfusePromptResponse = {
    fetchResult: "failure",
    data: {
      message: "Prompt not found",
    },
  };

  beforeEach(() => {
    jest.useFakeTimers();
    delete process.env.LANGFUSE_RELEASE;
    [langfuse, mocks] = createTestClient({
      publicKey: "pk-lf-111",
      secretKey: "sk-lf-111",
      flushAt: 1,
    });

    jest.setSystemTime(new Date("2022-01-01"));
  });

  afterEach(() => {
    jest.restoreAllMocks();
  });

  describe("prompts", () => {
    it("should create a prompt", async () => {
      await langfuse.createPrompt({
        name: "test-prompt",
        prompt: "This is a prompt with a {{variable}}",
        labels: ["production"],
        config: {
          temperature: 0.5,
        },
      });

      expect(mocks.fetch).toHaveBeenCalledTimes(1);
      const [url, options] = mocks.fetch.mock.calls[0];
      expect(url).toMatch(/^https:\/\/cloud\.langfuse\.com\/api\/public\/v2\/prompts/);
      expect(options.method).toBe("POST");
      const body = parseBody(mocks.fetch.mock.calls[0]);

      expect(body).toMatchObject({
        prompt: "This is a prompt with a {{variable}}",
        name: "test-prompt",
        type: "text",
        config: { temperature: 0.5 },
        labels: ["production"],
      });
    });

    it("should create a prompt with isActive for backward compat", async () => {
      await langfuse.createPrompt({
        name: "test-prompt",
        prompt: "This is a prompt with a {{variable}}",
        isActive: true,
        config: {
          temperature: 0.5,
        },
      });

      expect(mocks.fetch).toHaveBeenCalledTimes(1);
      const [url, options] = mocks.fetch.mock.calls[0];
      expect(url).toMatch(/^https:\/\/cloud\.langfuse\.com\/api\/public\/v2\/prompts/);
      expect(options.method).toBe("POST");
      const body = parseBody(mocks.fetch.mock.calls[0]);

      expect(body).toMatchObject({
        prompt: "This is a prompt with a {{variable}}",
        name: "test-prompt",
        type: "text",
        config: { temperature: 0.5 },
        labels: ["production"],
      });
    });

    it("should create a chat prompt", async () => {
      await langfuse.createPrompt({
        name: "test-prompt",
        type: "chat",
        prompt: [{ role: "system", content: "This is a prompt with a {{variable}}" }],
        isActive: true,
        config: {
          temperature: 0.5,
        },
      });

      expect(mocks.fetch).toHaveBeenCalledTimes(1);
      const [url, options] = mocks.fetch.mock.calls[0];
      expect(url).toMatch(/^https:\/\/cloud\.langfuse\.com\/api\/public\/v2\/prompts/);
      expect(options.method).toBe("POST");
      const body = parseBody(mocks.fetch.mock.calls[0]);

      expect(body).toMatchObject({
        isActive: true,
        prompt: [{ role: "system", content: "This is a prompt with a {{variable}}" }],
        name: "test-prompt",
        type: "chat",
        config: { temperature: 0.5 },
        labels: ["production"],
      });
    });

    it("should create a chat prompt with placeholders", async () => {
      await langfuse.createPrompt({
        name: "test-prompt-placeholder",
        type: "chat",
        prompt: [
          { role: "system", content: "This is a prompt with a {{variable}}" },
          { type: "placeholder", name: "history" },
          { role: "assistant", content: "Hi {{name}}" },
        ],
        isActive: true,
        config: {
          temperature: 0.5,
        },
      });

      expect(mocks.fetch).toHaveBeenCalledTimes(1);
      const [url, options] = mocks.fetch.mock.calls[0];
      expect(url).toMatch(/^https:\/\/cloud\.langfuse\.com\/api\/public\/v2\/prompts/);
      expect(options.method).toBe("POST");
      const body = parseBody(mocks.fetch.mock.calls[0]);

      expect(body).toMatchObject({
        isActive: true,
        prompt: [
          { role: "system", content: "This is a prompt with a {{variable}}" },
          { type: "placeholder", name: "history" },
          { role: "assistant", content: "Hi {{name}}" },
        ],
        name: "test-prompt-placeholder",
        type: "chat",
        config: { temperature: 0.5 },
        labels: ["production"],
      });
    });

    it("should create prompt with tags", async () => {
      await langfuse.createPrompt({
        name: "test-prompt",
        prompt: "This is a prompt with a {{variable}}",
        tags: ["tag1", "tag2"],
      });

      expect(mocks.fetch).toHaveBeenCalledTimes(1);
      const [url, options] = mocks.fetch.mock.calls[0];
      expect(url).toMatch(/^https:\/\/cloud\.langfuse\.com\/api\/public\/v2\/prompts/);
      expect(options.method).toBe("POST");
      const body = parseBody(mocks.fetch.mock.calls[0]);

      expect(body).toMatchObject({
        name: "test-prompt",
        type: "text",
        tags: ["tag1", "tag2"],
      });
    });

    it("should get a prompt name only", async () => {
      langfuse.getPromptStateless("test-prompt");

      expect(mocks.fetch).toHaveBeenCalledTimes(1);
      const [url, options] = mocks.fetch.mock.calls[0];
      expect(url).toEqual("https://cloud.langfuse.com/api/public/v2/prompts/test-prompt");
      expect(options.method).toBe("GET");
    });

    it("should get a prompt with name and version", async () => {
      langfuse.getPromptStateless("test-prompt", 2);

      expect(mocks.fetch).toHaveBeenCalledTimes(1);
      const [url, options] = mocks.fetch.mock.calls[0];
      expect(url).toEqual("https://cloud.langfuse.com/api/public/v2/prompts/test-prompt?version=2");
      expect(options.method).toBe("GET");
    });
    it("should retry if custom request timeout is exceeded", async () => {
      jest.useRealTimers();

      const fetch = jest.spyOn(langfuse, "fetch").mockImplementation(async (url, options) => {
        expect(options.signal).toBeInstanceOf(AbortSignal);
        expect(options.signal?.aborted).toBe(false);

        return new Promise((resolve, reject) => {
          const startTime = Date.now();
          options.signal?.addEventListener("abort", () => {
            const elapsedTime = Date.now() - startTime;
            console.log("Request aborted after", elapsedTime, "ms");
            expect(elapsedTime).toBeGreaterThanOrEqual(250);
            expect(elapsedTime).toBeLessThan(450); // Allow some buffer for timing variations
            reject(new Error("AbortError: Request aborted"));
          });

          // Simulate a fetch delay
          setTimeout(() => {
            resolve({
              status: 200,
              json: async () => ({ status: "200" }),
              text: async () => "ok",
              arrayBuffer: async () => new Uint8Array(),
            });
          }, 1000);
        });
      });

      await expect(
        langfuse.getPrompt("test-prompt", undefined, { fetchTimeoutMs: 300, maxRetries: 2 })
      ).rejects.toThrow("Network error while fetching Langfuse");
      expect(fetch).toHaveBeenCalledTimes(3);
    });

    it("should fetch and cache a prompt when not in cache", async () => {
      const mockGetPromptStateless = jest
        .spyOn(langfuse, "getPromptStateless")
        .mockResolvedValueOnce(getPromptStatelessSuccess);
      const result = await langfuse.getPrompt("test-prompt");

      expect(mockGetPromptStateless).toHaveBeenCalledTimes(1);
      expect(result).toEqual(new TextPromptClient(getPromptStatelessSuccess.data));
    });

    it("should throw an error if nothing in cache and fetch fails", async () => {
      const mockGetPromptStateless = jest
        .spyOn(langfuse, "getPromptStateless")
        .mockResolvedValueOnce(getPromptStatelessFailure);

      expect(async () => await langfuse.getPrompt("test-prompt")).rejects.toThrow();
      expect(mockGetPromptStateless).toHaveBeenCalledTimes(1);
    });

    it("should return cached prompt if not expired", async () => {
      const mockGetPromptStateless = jest
        .spyOn(langfuse, "getPromptStateless")
        .mockResolvedValueOnce(getPromptStatelessSuccess);

      await langfuse.getPrompt("test-prompt");
      expect(mockGetPromptStateless).toHaveBeenCalledTimes(1);

      const result = await langfuse.getPrompt("test-prompt");
      expect(mockGetPromptStateless).toHaveBeenCalledTimes(1);

      expect(result).toEqual(new TextPromptClient(getPromptStatelessSuccess.data));
    });

    it("should return cached prompt if not expired according to custom TTL", async () => {
      const cacheTtlSeconds = Math.max(DEFAULT_PROMPT_CACHE_TTL_SECONDS - 20, 10);
      const mockGetPromptStateless = jest
        .spyOn(langfuse, "getPromptStateless")
        .mockResolvedValue(getPromptStatelessSuccess);

      await langfuse.getPrompt("test-prompt", undefined, { cacheTtlSeconds });
      expect(mockGetPromptStateless).toHaveBeenCalledTimes(1);
      jest.advanceTimersByTime(cacheTtlSeconds * 1000 - 1);

      const cachedResult = await langfuse.getPrompt("test-prompt", undefined, { cacheTtlSeconds });
      expect(mockGetPromptStateless).toHaveBeenCalledTimes(1); // Should not refetch
      expect(cachedResult).toEqual(new TextPromptClient(getPromptStatelessSuccess.data));
    });

    it("should always fetch latest version of prompt if cacheTtlSeconds is 0", async () => {
      const mockGetPromptStateless = jest
        .spyOn(langfuse, "getPromptStateless")
        .mockResolvedValueOnce(getPromptStatelessSuccess);

      // First call to getPrompt
      const result1 = await langfuse.getPrompt("test-prompt", undefined, { cacheTtlSeconds: 0 });
      expect(mockGetPromptStateless).toHaveBeenCalledTimes(1);
      expect(result1).toEqual(new TextPromptClient(getPromptStatelessSuccess.data));

      // Mock a change in the prompt
      const updatedPrompt = {
        ...getPromptStatelessSuccess,
        data: {
          ...getPromptStatelessSuccess.data,
          version: getPromptStatelessSuccess.data.version + 1,
          prompt: "This is an updated prompt with a {{variable}}",
        },
      };
      mockGetPromptStateless.mockResolvedValueOnce(updatedPrompt);

      // Second call to getPrompt
      const result2 = await langfuse.getPrompt("test-prompt", undefined, { cacheTtlSeconds: 0 });
      expect(mockGetPromptStateless).toHaveBeenCalledTimes(2);
      expect(result2).toEqual(new TextPromptClient(updatedPrompt.data));

      // Verify that the prompt has been updated
      expect(result2.version).toBe(result1.version + 1);
      expect(result2.prompt).not.toBe(result1.prompt);

      // Mock another change in the prompt for the third call
      const furtherUpdatedPrompt = {
        ...updatedPrompt,
        data: {
          ...updatedPrompt.data,
          version: 3,
          prompt: "This is a further updated prompt with a {{variable}}",
        },
      };
      mockGetPromptStateless.mockResolvedValueOnce(furtherUpdatedPrompt);

      // Third call to getPrompt
      const result3 = await langfuse.getPrompt("test-prompt", undefined, { cacheTtlSeconds: 0 });
      expect(mockGetPromptStateless).toHaveBeenCalledTimes(3);
      expect(result3).toEqual(new TextPromptClient(furtherUpdatedPrompt.data));

      // Verify that the prompt has been updated to version 3
      expect(result3.version).toBe(3);
      expect(result3.prompt).toBe("This is a further updated prompt with a {{variable}}");
      expect(result3.version).toBeGreaterThan(result2.version);
      expect(result3.prompt).not.toBe(result2.prompt);
    });

    it("should return stale prompt immediately if cached one is expired according to default TTL and add to refresh promise map", async () => {
      const mockGetPromptStateless = jest
        .spyOn(langfuse, "getPromptStateless")
        .mockResolvedValue(getPromptStatelessSuccess);

      const result = await langfuse.getPrompt("test-prompt", undefined);

      // update the version of the returned mocked prompt
      const updatedPrompt = {
        ...getPromptStatelessSuccess,
        data: {
          ...getPromptStatelessSuccess.data,
          version: getPromptStatelessSuccess.data.version + 1,
        },
      };
      mockGetPromptStateless.mockResolvedValue(updatedPrompt);

      expect(mockGetPromptStateless).toHaveBeenCalledTimes(1);
      jest.advanceTimersByTime(DEFAULT_PROMPT_CACHE_TTL_SECONDS * 1000 + 1);

      // Accessing private methods using a workaround
      const cacheKey = langfuse["_getPromptCacheKey"]({ name: "test-prompt" });

      const staleResult = await langfuse.getPrompt("test-prompt", undefined);
      expect(langfuse["_promptCache"].isRefreshing(cacheKey)).toBe(true);

      // create more stale requests to check that only one refresh is triggered
      await langfuse.getPrompt("test-prompt", undefined);
      await langfuse.getPrompt("test-prompt", undefined);
      await langfuse.getPrompt("test-prompt", undefined);
      await langfuse.getPrompt("test-prompt", undefined);

      expect(staleResult.version).toBe(result.version);
      expect(staleResult).toEqual(new TextPromptClient(getPromptStatelessSuccess.data));

      // wait for the refresh to complete
      await langfuse["_promptCache"]["_refreshingKeys"].get(cacheKey);
      expect(langfuse["_promptCache"].isRefreshing(cacheKey)).toBe(false);

      // check that the prompt has been updated
      const updatedResult = await langfuse.getPrompt("test-prompt", undefined);
      expect(updatedResult.version).toBe(result.version + 1);

      // Should only have refetched once despite multiple calls
      expect(mockGetPromptStateless).toHaveBeenCalledTimes(2);

      // final check for returned prompt
      expect(updatedResult).toEqual(new TextPromptClient(updatedPrompt.data));
    });

    it("should return expired prompt if refetch fails", async () => {
      const cacheTtlSeconds = Math.max(DEFAULT_PROMPT_CACHE_TTL_SECONDS - 20, 10);
      const mockGetPromptStateless = jest
        .spyOn(langfuse, "getPromptStateless")
        .mockResolvedValueOnce(getPromptStatelessSuccess);

      await langfuse.getPrompt("test-prompt", undefined, { cacheTtlSeconds });
      expect(mockGetPromptStateless).toHaveBeenCalledTimes(1);
      jest.advanceTimersByTime(cacheTtlSeconds * 1000 + 1);

      mockGetPromptStateless.mockResolvedValueOnce(getPromptStatelessFailure);
      const result = await langfuse.getPrompt("test-prompt", undefined, { cacheTtlSeconds });
      expect(mockGetPromptStateless).toHaveBeenCalledTimes(2);

      expect(result).toEqual(new TextPromptClient(getPromptStatelessSuccess.data));
    });

    it("should return expired prompt if refetch fails", async () => {
      const cacheTtlSeconds = Math.max(DEFAULT_PROMPT_CACHE_TTL_SECONDS - 20, 10);
      const mockGetPromptStateless = jest
        .spyOn(langfuse, "getPromptStateless")
        .mockResolvedValueOnce(getPromptStatelessSuccess);

      await langfuse.getPrompt("test-prompt", undefined, { cacheTtlSeconds });
      expect(mockGetPromptStateless).toHaveBeenCalledTimes(1);
      jest.advanceTimersByTime(cacheTtlSeconds * 1000 + 1);

      mockGetPromptStateless.mockResolvedValueOnce(getPromptStatelessFailure);
      const result = await langfuse.getPrompt("test-prompt", undefined, { cacheTtlSeconds });
      expect(mockGetPromptStateless).toHaveBeenCalledTimes(2);

      expect(result).toEqual(new TextPromptClient(getPromptStatelessSuccess.data));
    });

    it("should fetch new prompt if version changes", async () => {
      const newPromptVersion = getPromptStatelessSuccess.data.version - 1;
      const versionChangedPrompt = {
        ...getPromptStatelessSuccess,
        data: {
          ...getPromptStatelessSuccess.data,
          version: getPromptStatelessSuccess.data.version - 1,
        },
      };
      const mockGetPromptStateless = jest
        .spyOn(langfuse, "getPromptStateless")
        .mockResolvedValueOnce(getPromptStatelessSuccess);

      await langfuse.getPrompt("test-prompt", undefined);
      expect(mockGetPromptStateless).toHaveBeenCalledTimes(1);

      mockGetPromptStateless.mockResolvedValue(versionChangedPrompt);
      const result1 = await langfuse.getPrompt("test-prompt", newPromptVersion);
      expect(mockGetPromptStateless).toHaveBeenCalledTimes(2);

      expect(result1).toEqual(new TextPromptClient(versionChangedPrompt.data));

      // Return cached value on subsequent calls
      mockGetPromptStateless.mockResolvedValue(versionChangedPrompt);
      const result2 = await langfuse.getPrompt("test-prompt", newPromptVersion);
      expect(mockGetPromptStateless).toHaveBeenCalledTimes(2);

      expect(result2).toEqual(new TextPromptClient(versionChangedPrompt.data));

      // Refetch if cache has expired
      jest.advanceTimersByTime(DEFAULT_PROMPT_CACHE_TTL_SECONDS * 1000 + 1);
      mockGetPromptStateless.mockResolvedValue(versionChangedPrompt);
      const result3 = await langfuse.getPrompt("test-prompt", newPromptVersion);
      expect(mockGetPromptStateless).toHaveBeenCalledTimes(3);

      expect(result3).toEqual(new TextPromptClient(versionChangedPrompt.data));
    });

    it("should correctly get langchain prompt format", async () => {
      const testPrompts = [
        {
          prompt: "This is a {{test}}",
          values: { test: "test" },
          expected: "Human: This is a test",
        }, // test simple input argument
        {
          prompt: "This is a {{test}}. And this is a {{test}}",
          values: { test: "test", test2: "test2" },
          expected: "Human: This is a test. And this is a test",
        }, // test single input arguments multiple times
        {
          prompt: "This is a {{test}}. And this is a {{test2}}",
          values: { test: "test", test2: "test2" },
          expected: "Human: This is a test. And this is a test2",
        }, // test multiple input arguments
        {
          prompt: "This is a test. And this is a test",
          values: { test: "test", test2: "test2" },
          expected: "Human: This is a test. And this is a test",
        }, // test no arguments
      ];

      for (let i = 0; i < testPrompts.length; i++) {
        const testPrompt = testPrompts[i].prompt;
        const values = testPrompts[i].values;
        const expected = testPrompts[i].expected;

        // Create a new prompt
        const langfusePrompt = new TextPromptClient({
          name: `test_${i}`,
          version: 1,
          prompt: testPrompt,
          type: "text",
          config: {
            model: "gpt-3.5-turbo-1106",
            temperature: 0,
          },
          labels: [],
          tags: [],
        });

        // Convert to Langchain prompt
        const langchainPrompt = ChatPromptTemplate.fromTemplate(langfusePrompt.getLangchainPrompt());

        // Assertions
        const message = await langchainPrompt.format(values);
        expect(message).toBe(expected);
      }
    });
    it("should correctly get langchain prompt format for chats", async () => {
      const testPrompts = [
        {
          prompt: [{ role: "system", content: "This is a {{test}}" }],
          values: { test: "test" },
          expected: "System: This is a test",
        }, // test system role
        {
          prompt: [{ role: "assistant", content: "This is a {{test}}" }],
          values: { test: "test" },
          expected: "AI: This is a test",
        }, // test assistant role
        {
          prompt: [{ role: "user", content: "This is a {{test}}" }],
          values: { test: "test" },
          expected: "Human: This is a test",
        }, // test simple input argument
        {
          prompt: [{ role: "user", content: "This is a {{test}}. And this is a {{test}}" }],
          values: { test: "test", test2: "test2" },
          expected: "Human: This is a test. And this is a test",
        }, // test single input arguments multiple times
        {
          prompt: [{ role: "user", content: "This is a {{test}}. And this is a {{test2}}" }],
          values: { test: "test", test2: "test2" },
          expected: "Human: This is a test. And this is a test2",
        }, // test multiple input arguments
        {
          prompt: [{ role: "user", content: "This is a test. And this is a test" }],
          values: { test: "test", test2: "test2" },
          expected: "Human: This is a test. And this is a test",
        }, // test no arguments
      ];

      for (let i = 0; i < testPrompts.length; i++) {
        const testPrompt = testPrompts[i].prompt;
        const values = testPrompts[i].values;
        const expected = testPrompts[i].expected;

        // Create a new prompt
        const langfusePrompt = new ChatPromptClient({
          name: `test_${i}`,
          version: 1,
          prompt: testPrompt,
          type: "chat",
          config: {
            model: "gpt-3.5-turbo-1106",
            temperature: 0,
          },
          labels: [],
          tags: [],
        });

        // Convert to Langchain prompt
        const langchainPrompt = ChatPromptTemplate.fromMessages(
          langfusePrompt.getLangchainPrompt().map((m) => [m.role, m.content])
        );

        // Assertions
        const message = await langchainPrompt.format(values);
        expect(message).toBe(expected);
      }
    });

    it("should not HTML escape characters in prompt compile inputs", async () => {
      const promptClient = new TextPromptClient({
        name: "test",
        type: "text",
        version: 1,
        prompt: "This is a prompt with {{someJson}}",
        config: {
          model: "gpt-3.5-turbo-1106",
          temperature: 0,
        },
        labels: [],
        tags: [],
      });

      const prompt = promptClient.compile({ someJson: JSON.stringify({ foo: "bar" }) });
      expect(prompt).toBe('This is a prompt with {"foo":"bar"}');
    });

    it("should not HTML escape characters in chat prompt compile inputs", async () => {
      const promptClient = new ChatPromptClient({
        name: "test",
        type: "chat",
        version: 1,
        prompt: [{ role: "system", content: "This is a prompt with {{someJson}}" }],
        config: {
          model: "gpt-3.5-turbo-1106",
          temperature: 0,
        },
        labels: [],
        tags: [],
      });

      const prompt = promptClient.compile({ someJson: JSON.stringify({ foo: "bar" }) });
      expect(prompt).toEqual([{ role: "system", content: 'This is a prompt with {"foo":"bar"}' }]);
    });

<<<<<<< HEAD
    describe("prompt compilation", () => {
      const createMockPrompt = (prompt: any[]): any => ({
        name: "test-prompt-with-placeholders",
        version: 1,
        prompt: prompt,
        type: "chat",
        config: { temperature: 0.5 },
        labels: ["test"],
        tags: ["placeholder"],
      });

      describe("getLangchainPrompt() method", () => {
        it("should filter out placeholders for Langchain compatibility", () => {
          const mockPrompt = createMockPrompt([
            { role: "system", content: "You are a {{role}} assistant" },
            { type: "placeholder", name: "examples" },
            { role: "user", content: "Help me with {{task}}" },
          ]);

          const client = new ChatPromptClient(mockPrompt);
          const langchainPrompt = client.getLangchainPrompt();

          expect(langchainPrompt).toHaveLength(2);
          expect(langchainPrompt[0]).toEqual({
            role: "system",
            content: "You are a {role} assistant", // Langchain format
          });
          expect(langchainPrompt[1]).toEqual({
            role: "user",
            content: "Help me with {task}", // Langchain format
          });
        });
      });

      describe("JSON serialization", () => {
        it("should serialize prompt with placeholders correctly", () => {
          const mockPrompt = createMockPrompt([
            { role: "system", content: "You are a {{role}} assistant" },
            { type: "placeholder", name: "examples" },
            { role: "user", content: "Help me" },
          ]);

          const client = new ChatPromptClient(mockPrompt);
          const json = client.toJSON();

          // Should be valid JSON
          expect(() => JSON.parse(json)).not.toThrow();

          const parsed = JSON.parse(json);
          expect(parsed.name).toBe("test-prompt-with-placeholders");
          expect(parsed.version).toBe(1);
          expect(parsed.type).toBe("chat");

          // The prompt should maintain the original API format for compatibility
          expect(parsed.prompt).toEqual([
            { role: "system", content: "You are a {{role}} assistant" },
            { type: "placeholder", name: "examples" },
            { role: "user", content: "Help me" },
          ]);
        });
      });

      describe("compile() method with placeholders", () => {
        const mockPrompt = createMockPrompt([
          { role: "system", content: "You are a {{role}} assistant" },
          { type: "placeholder", name: "examples" },
          { role: "user", content: "Help me with {{task}}" },
          { type: "placeholder", name: "extra_history" },
        ]);

        const testCases = [
          {
            name: "variables only (undefined placeholders parameter)",
            variables: { role: "helpful", task: "coding" },
            placeholders: undefined,
            expected: ["You are a helpful assistant", "Help me with coding"],
          },
          {
            name: "variables only (empty placeholders)",
            variables: { role: "helpful", task: "coding" },
            placeholders: {},
            expected: ["You are a helpful assistant", "Help me with coding"],
          },
          {
            name: "empty placeholder array",
            variables: { role: "helpful", task: "coding" },
            placeholders: { examples: [] },
            expected: ["You are a helpful assistant", "Help me with coding"],
          },
          {
            name: "both variables and multiple placeholders",
            variables: { role: "helpful", task: "coding" },
            placeholders: {
              examples: [{ role: "user", content: "Show {{task}}" }],
              extra_history: [{ role: "user", content: "Show ABC" }],
            },
            expected: ["You are a helpful assistant", "Show coding", "Help me with coding", "Show ABC"],
          },

          {
            name: "unused placeholders",
            variables: { role: "helpful", task: "coding" },
            placeholders: {
              unused: [{ role: "user", content: "Won't appear" }],
              examples: [{ role: "user", content: "Will appear" }],
            },
            expected: ["You are a helpful assistant", "Will appear", "Help me with coding"],
          },
        ];

        testCases.forEach(({ name, variables, placeholders, expected }) => {
          it(`should handle ${name}`, () => {
            const client = new ChatPromptClient(mockPrompt);
            const result = client.compile(variables, placeholders as Record<string, ChatMessage[]> | undefined);

            expect(result).toHaveLength(expected.length);
            expected.forEach((expectedContent, i) => {
              expect(result[i].content).toBe(expectedContent);
            });
          });
        });
=======
    describe("Langchain prompt compilation with JSON handling", () => {
      it("should handle normal variables with nested JSON", async () => {
        const promptString = `This is a prompt with {{animal}} and {{location}}.

{{
    "metadata": {{
        "context": "test",
        "nested": {{
            "animal": {{animal}},
            "properties": {{
                "location": "{{location}}",
                "count": 42
            }}
        }}
    }},
    "data": [
        {{
            "type": "primary",
            "value": {{animal}}
        }}
    ]
}}`;

        const prompt = new TextPromptClient({
          type: "text",
          name: "nested_json_test",
          version: 1,
          config: {},
          tags: [],
          labels: [],
          prompt: promptString,
        });

        const langchainPromptString = prompt.getLangchainPrompt();
        const langchainPrompt = PromptTemplate.fromTemplate(langchainPromptString);
        const formattedPrompt = await langchainPrompt.format({ animal: "cat", location: "Paris" });

        const expected = `This is a prompt with cat and Paris.

{
    "metadata": {
        "context": "test",
        "nested": {
            "animal": cat,
            "properties": {
                "location": "Paris",
                "count": 42
            }
        }
    },
    "data": [
        {
            "type": "primary",
            "value": cat
        }
    ]
}`;

        expect(formattedPrompt).toBe(expected);
      });

      it("should handle mixed variables (double and single braces) with nested JSON", async () => {
        const promptString = `Normal variable: {{user_name}}
Langchain variable: {user_age}

{{
    "user": {{
        "name": {{user_name}},
        "age": {user_age},
        "profile": {{
            "settings": {{
                "theme": "dark",
                "notifications": true
            }}
        }}
    }},
    "system": {{
        "version": "1.0",
        "active": true
    }}
}}`;

        const prompt = new TextPromptClient({
          type: "text",
          name: "mixed_variables_test",
          version: 1,
          config: {},
          tags: [],
          labels: [],
          prompt: promptString,
        });

        const langchainPromptString = prompt.getLangchainPrompt();
        const langchainPrompt = PromptTemplate.fromTemplate(langchainPromptString);
        const formattedPrompt = await langchainPrompt.format({ user_name: "Alice", user_age: 25 });

        const expected = `Normal variable: Alice
Langchain variable: 25

{
    "user": {
        "name": Alice,
        "age": 25,
        "profile": {
            "settings": {
                "theme": "dark",
                "notifications": true
            }
        }
    },
    "system": {
        "version": "1.0",
        "active": true
    }
}`;

        expect(formattedPrompt).toBe(expected);
      });

      it("should handle variables inside and alongside complex nested JSON", async () => {
        const promptString = `System message: {{system_msg}}
User input: {user_input}

{{
    "request": {{
        "system": {{system_msg}},
        "user": {user_input},
        "config": {{
            "model": "gpt-4",
            "temperature": 0.7,
            "metadata": {{
                "session": {{session_id}},
                "timestamp": {timestamp},
                "nested_data": {{
                    "level1": {{
                        "level2": {{
                            "user_var": {{user_name}},
                            "system_var": {system_status}
                        }}
                    }}
                }}
            }}
        }}
    }},
    "context": {{context_data}}
}}

Final note: {{system_msg}} and {user_input}`;

        const prompt = new TextPromptClient({
          type: "text",
          name: "variables_inside_json_test",
          version: 1,
          config: {},
          tags: [],
          labels: [],
          prompt: promptString,
        });

        const langchainPromptString = prompt.getLangchainPrompt();
        const langchainPrompt = PromptTemplate.fromTemplate(langchainPromptString);
        const formattedPrompt = await langchainPrompt.format({
          system_msg: "Hello",
          user_input: "Test input",
          session_id: "sess123",
          timestamp: 1234567890,
          user_name: "Bob",
          system_status: "active",
          context_data: "context_info",
        });

        const expected = `System message: Hello
User input: Test input

{
    "request": {
        "system": Hello,
        "user": Test input,
        "config": {
            "model": "gpt-4",
            "temperature": 0.7,
            "metadata": {
                "session": sess123,
                "timestamp": 1234567890,
                "nested_data": {
                    "level1": {
                        "level2": {
                            "user_var": Bob,
                            "system_var": active
                        }
                    }
                }
            }
        }
    },
    "context": context_info
}

Final note: Hello and Test input`;

        expect(formattedPrompt).toBe(expected);
      });

      it("should handle edge case empty JSON objects", async () => {
        const promptString = `Variable: {{test_var}}

{{
    "empty_object": {{}},
    "empty_array": [],
    "mixed": {{
        "data": {{test_var}},
        "empty": {{}},
        "nested_empty": {{
            "inner": {{}}
        }}
    }}
}}`;

        const prompt = new TextPromptClient({
          type: "text",
          name: "empty_json_test",
          version: 1,
          config: {},
          tags: [],
          labels: [],
          prompt: promptString,
        });

        const langchainPromptString = prompt.getLangchainPrompt();
        const langchainPrompt = PromptTemplate.fromTemplate(langchainPromptString);
        const formattedPrompt = await langchainPrompt.format({ test_var: "value" });

        const expected = `Variable: value

{
    "empty_object": {},
    "empty_array": [],
    "mixed": {
        "data": value,
        "empty": {},
        "nested_empty": {
            "inner": {}
        }
    }
}`;

        expect(formattedPrompt).toBe(expected);
      });

      it("should handle edge case nested quotes in JSON", async () => {
        const promptString = `Message: {{message}}

{{
    "text": "This is a \\"quoted\\" string",
    "user_message": {{message}},
    "escaped": "Line 1\\\\nLine 2",
    "complex": {{
        "description": "Contains 'single' and \\"double\\" quotes",
        "dynamic": {{message}}
    }}
}}`;

        const prompt = new TextPromptClient({
          type: "text",
          name: "nested_quotes_test",
          version: 1,
          config: {},
          tags: [],
          labels: [],
          prompt: promptString,
        });

        const langchainPromptString = prompt.getLangchainPrompt();
        const langchainPrompt = PromptTemplate.fromTemplate(langchainPromptString);
        const formattedPrompt = await langchainPrompt.format({ message: "Hello world" });

        const expected = `Message: Hello world

{
    "text": "This is a \\"quoted\\" string",
    "user_message": Hello world,
    "escaped": "Line 1\\\\nLine 2",
    "complex": {
        "description": "Contains 'single' and \\"double\\" quotes",
        "dynamic": Hello world
    }
}`;

        expect(formattedPrompt).toBe(expected);
      });

      it("should handle edge case JSON with variables in strings", async () => {
        const promptString = `Variable: {{test_var}}

{{
    "text_with_braces": "This has {{connector}} characters",
    "also_braces": "Format: {{key}} = {{value}}",
    "user_data": {{test_var}}
}}`;

        const prompt = new TextPromptClient({
          type: "text",
          name: "variables_in_strings_test",
          version: 1,
          config: {},
          tags: [],
          labels: [],
          prompt: promptString,
        });

        const langchainPromptString = prompt.getLangchainPrompt();
        const langchainPrompt = PromptTemplate.fromTemplate(langchainPromptString);
        const formattedPrompt = await langchainPrompt.format({
          test_var: "test_value",
          key: "name",
          value: "John",
          connector: "special",
        });

        const expected = `Variable: test_value

{
    "text_with_braces": "This has special characters",
    "also_braces": "Format: name = John",
    "user_data": test_value
}`;

        expect(formattedPrompt).toBe(expected);
      });

      it("should handle complex real-world scenario", async () => {
        const promptString = `System: {{system_prompt}}
User query: {user_query}
Context: {{context}}

{{
    "request": {{
        "system_instruction": {{system_prompt}},
        "user_input": {user_query},
        "context": {{context}},
        "settings": {{
            "model": "gpt-4",
            "temperature": 0.7,
            "max_tokens": 1000,
            "functions": [
                {{
                    "name": "search",
                    "description": "Search for information",
                    "parameters": {{
                        "query": {user_query},
                        "context": {{context}}
                    }}
                }}
            ]
        }},
        "metadata": {{
            "session_id": {{session_id}},
            "timestamp": {timestamp},
            "user_info": {{
                "id": {user_id},
                "preferences": {{
                    "language": "en",
                    "format": "json"
                }}
            }}
        }}
    }},
    "response_format": {{
        "type": "structured",
        "schema": {{
            "answer": "string",
            "confidence": "number",
            "sources": "array"
        }}
    }}
}}

Instructions: Use {{system_prompt}} to process {user_query} with context {{context}}.`;

        const prompt = new TextPromptClient({
          type: "text",
          name: "complex_scenario_test",
          version: 1,
          config: {},
          tags: [],
          labels: [],
          prompt: promptString,
        });

        const langchainPromptString = prompt.getLangchainPrompt();
        const langchainPrompt = PromptTemplate.fromTemplate(langchainPromptString);
        const formattedPrompt = await langchainPrompt.format({
          system_prompt: "You are a helpful assistant",
          user_query: "What is the weather?",
          context: "Weather inquiry",
          session_id: "sess_123",
          timestamp: 1234567890,
          user_id: "user_456",
        });

        const expected = `System: You are a helpful assistant
User query: What is the weather?
Context: Weather inquiry

{
    "request": {
        "system_instruction": You are a helpful assistant,
        "user_input": What is the weather?,
        "context": Weather inquiry,
        "settings": {
            "model": "gpt-4",
            "temperature": 0.7,
            "max_tokens": 1000,
            "functions": [
                {
                    "name": "search",
                    "description": "Search for information",
                    "parameters": {
                        "query": What is the weather?,
                        "context": Weather inquiry
                    }
                }
            ]
        },
        "metadata": {
            "session_id": sess_123,
            "timestamp": 1234567890,
            "user_info": {
                "id": user_456,
                "preferences": {
                    "language": "en",
                    "format": "json"
                }
            }
        }
    },
    "response_format": {
        "type": "structured",
        "schema": {
            "answer": "string",
            "confidence": "number",
            "sources": "array"
        }
    }
}

Instructions: Use You are a helpful assistant to process What is the weather? with context Weather inquiry.`;

        expect(formattedPrompt).toBe(expected);
      });

      it("should handle chat prompt with JSON variables", async () => {
        const chatMessages = [
          {
            role: "system",
            content: `You are {{assistant_type}} assistant.

Configuration:
{{
    "settings": {{
        "model": "{{model_name}}",
        "temperature": {temperature},
        "capabilities": [
            {{
                "name": "search",
                "enabled": {{search_enabled}},
                "params": {{
                    "provider": "{{search_provider}}"
                }}
            }}
        ]
    }}
}}`,
          },
          {
            role: "user",
            content: "Hello {{user_name}}! I need help with: {{user_request}}",
          },
        ];

        const prompt = new ChatPromptClient({
          type: "chat",
          name: "chat_json_test",
          version: 1,
          config: {},
          tags: [],
          labels: [],
          prompt: chatMessages,
        });

        const langchainMessages = prompt.getLangchainPrompt();
        const langchainPrompt = ChatPromptTemplate.fromMessages(langchainMessages.map((m) => [m.role, m.content]));
        const formattedMessages = await langchainPrompt.formatMessages({
          assistant_type: "helpful",
          model_name: "gpt-4",
          temperature: 0.7,
          search_enabled: "true",
          search_provider: "google",
          user_name: "Alice",
          user_request: "data analysis",
        });

        const expectedSystem = `You are helpful assistant.

Configuration:
{
    "settings": {
        "model": "gpt-4",
        "temperature": 0.7,
        "capabilities": [
            {
                "name": "search",
                "enabled": true,
                "params": {
                    "provider": "google"
                }
            }
        ]
    }
}`;

        const expectedUser = "Hello Alice! I need help with: data analysis";

        expect(formattedMessages).toHaveLength(2);
        expect(formattedMessages[0].content).toBe(expectedSystem);
        expect(formattedMessages[1].content).toBe(expectedUser);
>>>>>>> 7d97e591
      });
    });
  });
});<|MERGE_RESOLUTION|>--- conflicted
+++ resolved
@@ -613,7 +613,6 @@
       expect(prompt).toEqual([{ role: "system", content: 'This is a prompt with {"foo":"bar"}' }]);
     });
 
-<<<<<<< HEAD
     describe("prompt compilation", () => {
       const createMockPrompt = (prompt: any[]): any => ({
         name: "test-prompt-with-placeholders",
@@ -735,7 +734,6 @@
             });
           });
         });
-=======
     describe("Langchain prompt compilation with JSON handling", () => {
       it("should handle normal variables with nested JSON", async () => {
         const promptString = `This is a prompt with {{animal}} and {{location}}.
@@ -1262,7 +1260,6 @@
         expect(formattedMessages).toHaveLength(2);
         expect(formattedMessages[0].content).toBe(expectedSystem);
         expect(formattedMessages[1].content).toBe(expectedUser);
->>>>>>> 7d97e591
       });
     });
   });
