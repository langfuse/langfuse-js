--- conflicted
+++ resolved
@@ -35,8 +35,6 @@
         },
       });
 
-      await langfuse.flush();
-
       expect(mocks.fetch).toHaveBeenCalledTimes(1);
       const [url, options] = mocks.fetch.mock.calls[0];
       expect(url).toMatch(/^https:\/\/cloud\.langfuse\.com\/api\/public\/ingestion$/);
@@ -45,7 +43,6 @@
 
       console.log(body);
       expect(body).toMatchObject({
-<<<<<<< HEAD
         batch: [
           {
             id: expect.any(String),
@@ -54,19 +51,16 @@
             body: {
               id: expect.any(String),
               name: "test-trace",
-            },
-          },
-        ],
-=======
-        name: "test-trace",
-        sessionId: "123456789",
-        input: {
-          hello: "world",
-        },
-        output: {
-          hello: "world",
-        },
->>>>>>> 27805ef7
+              sessionId: "123456789",
+              input: {
+                hello: "world",
+              },
+              output: {
+                hello: "world",
+              },
+            },
+          },
+        ],
       });
     });
 
