--- conflicted
+++ resolved
@@ -104,24 +104,10 @@
     expect(traceOne?.id).toBe(traceIdOne);
     expect(traceTwo?.id).toBe(traceIdTwo);
   });
-<<<<<<< HEAD
-
-  it.each([["OpenAI"], ["ChatOpenAI"]])("should execute llm chain with '%s' ", async (llm: string) => {
-    const handler = new CallbackHandler(getKeys());
-    const model = (): OpenAI | ChatOpenAI | ChatAnthropic => {
-      if (llm === "OpenAI") {
-        return new OpenAI({ temperature: 0 });
-      }
-=======
   // Could add Anthropic or other models here as well
   it.each([["ChatOpenAI"]])("should execute llm chain with '%s' ", async (llm: string) => {
-    const handler = new CallbackHandler({
-      publicKey: LF_PUBLIC_KEY,
-      secretKey: LF_SECRET_KEY,
-      baseUrl: LF_HOST,
-    });
+    const handler = new CallbackHandler(getKeys();
     const model = (): ChatOpenAI | ChatAnthropic => {
->>>>>>> b5337dac
       if (llm === "ChatOpenAI") {
         return new ChatOpenAI({ temperature: 0 });
       }
