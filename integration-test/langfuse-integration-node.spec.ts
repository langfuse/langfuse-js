--- conflicted
+++ resolved
@@ -337,11 +337,7 @@
       expect(prompt.prompt).toEqual("This is a prompt with a {{variable}}");
       expect(prompt.version).toEqual(1);
 
-<<<<<<< HEAD
-      const res = await axios.get(`${getKeys().baseUrl}/api/public/prompts/?name=test-prompt`, {
-=======
-      const res = await axios.get(`${LF_HOST}/api/public/prompts/?name=${promptName}`, {
->>>>>>> b5337dac
+      const res = await axios.get(`${getKeys().baseUrl}/api/public/prompts/?name=${promptName}`, {
         headers: getHeaders,
       });
 
@@ -374,11 +370,7 @@
 
     await langfuse.flushAsync();
 
-<<<<<<< HEAD
-    const res = await axios.get(`${getKeys().baseUrl}/api/public/prompts/?name=test-prompt`, {
-=======
-    const res = await axios.get(`${LF_HOST}/api/public/prompts/?name=${promptName}`, {
->>>>>>> b5337dac
+    const res = await axios.get(`${getKeys().baseUrl}/api/public/prompts/?name=${promptName}`, {
       headers: getHeaders,
     });
 
@@ -420,11 +412,7 @@
 
     expect(filledPrompt).toEqual("This is a prompt with a 1.0.0");
 
-<<<<<<< HEAD
-    const res = await axios.get(`${getKeys().baseUrl}/api/public/prompts/?name=test-prompt`, {
-=======
-    const res = await axios.get(`${LF_HOST}/api/public/prompts/?name=${promptName}`, {
->>>>>>> b5337dac
+    const res = await axios.get(`${getKeys().baseUrl}/api/public/prompts/?name=${promptName}`, {
       headers: getHeaders,
     });
     expect(res.data).toMatchObject({});
