{
  "$schema": "node_modules/lerna/schemas/lerna-schema.json",
  "npmClient": "yarn",
<<<<<<< HEAD
  "version": "3.4.1-alpha.2.0"
=======
  "version": "3.5.0"
>>>>>>> ca7bf605
}<|MERGE_RESOLUTION|>--- conflicted
+++ resolved
@@ -1,9 +1,5 @@
 {
   "$schema": "node_modules/lerna/schemas/lerna-schema.json",
   "npmClient": "yarn",
-<<<<<<< HEAD
-  "version": "3.4.1-alpha.2.0"
-=======
   "version": "3.5.0"
->>>>>>> ca7bf605
 }