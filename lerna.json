{
  "$schema": "node_modules/lerna/schemas/lerna-schema.json",
  "npmClient": "yarn",
<<<<<<< HEAD
  "version": "1.1.0-alpha.1"
=======
  "version": "1.1.0"
>>>>>>> dfd6871d
}<|MERGE_RESOLUTION|>--- conflicted
+++ resolved
@@ -1,9 +1,5 @@
 {
   "$schema": "node_modules/lerna/schemas/lerna-schema.json",
   "npmClient": "yarn",
-<<<<<<< HEAD
-  "version": "1.1.0-alpha.1"
-=======
   "version": "1.1.0"
->>>>>>> dfd6871d
 }